# Licensed to the Apache Software Foundation (ASF) under one
# or more contributor license agreements.  See the NOTICE file
# distributed with this work for additional information
# regarding copyright ownership.  The ASF licenses this file
# to you under the Apache License, Version 2.0 (the
# "License"); you may not use this file except in compliance
# with the License.  You may obtain a copy of the License at
#
#   http://www.apache.org/licenses/LICENSE-2.0
#
# Unless required by applicable law or agreed to in writing,
# software distributed under the License is distributed on an
# "AS IS" BASIS, WITHOUT WARRANTIES OR CONDITIONS OF ANY
# KIND, either express or implied.  See the License for the
# specific language governing permissions and limitations
# under the License.

from pyarrow._compute import (  # noqa
    Function,
    FunctionOptions,
    FunctionRegistry,
    Kernel,
    ScalarAggregateFunction,
    ScalarAggregateKernel,
    ScalarFunction,
    ScalarKernel,
    VectorFunction,
    VectorKernel,
    # Option classes
    ArraySortOptions,
    CastOptions,
    CountOptions,
    FilterOptions,
    MatchSubstringOptions,
<<<<<<< HEAD
    SplitOptions,
    SplitPatternOptions,
    TrimOptions,
=======
>>>>>>> 31050a4e
    MinMaxOptions,
    ModeOptions,
    SplitOptions,
    SplitPatternOptions,
    PartitionNthOptions,
    ProjectOptions,
    QuantileOptions,
    SetLookupOptions,
    SortOptions,
    StrptimeOptions,
    TakeOptions,
    TrimOptions,
    VarianceOptions,
    # Functions
    function_registry,
    call_function,
    get_function,
    list_functions,
)

from textwrap import dedent
import warnings

import pyarrow as pa


def _get_arg_names(func):
    arg_names = func._doc.arg_names
    if not arg_names:
        if func.arity == 1:
            arg_names = ["arg"]
        elif func.arity == 2:
            arg_names = ["left", "right"]
        else:
            raise NotImplementedError(
                f"unsupported arity: {func.arity} (function: {func.name})")

    return arg_names


def _decorate_compute_function(wrapper, exposed_name, func, option_class):
    wrapper.__arrow_compute_function__ = dict(name=func.name,
                                              arity=func.arity)
    wrapper.__name__ = exposed_name
    wrapper.__qualname__ = exposed_name

    doc_pieces = []

    cpp_doc = func._doc
    summary = cpp_doc.summary
    if not summary:
        arg_str = "arguments" if func.arity > 1 else "argument"
        summary = ("Call compute function {!r} with the given {}"
                   .format(func.name, arg_str))

    description = cpp_doc.description
    arg_names = _get_arg_names(func)

    doc_pieces.append("""\
        {}.

        """.format(summary))

    if description:
        doc_pieces.append("{}\n\n".format(description))

    doc_pieces.append("""\
        Parameters
        ----------
        """)

    for arg_name in arg_names:
        if func.kind in ('vector', 'scalar_aggregate'):
            arg_type = 'Array-like'
        else:
            arg_type = 'Array-like or scalar-like'
        doc_pieces.append("""\
            {} : {}
                Argument to compute function
            """.format(arg_name, arg_type))

    doc_pieces.append("""\
        memory_pool : pyarrow.MemoryPool, optional
            If not passed, will allocate memory from the default memory pool.
        """)
    if option_class is not None:
        doc_pieces.append("""\
            options : pyarrow.compute.{0}, optional
                Parameters altering compute function semantics
            **kwargs : optional
                Parameters for {0} constructor.  Either `options`
                or `**kwargs` can be passed, but not both at the same time.
            """.format(option_class.__name__))

    wrapper.__doc__ = "".join(dedent(s) for s in doc_pieces)
    return wrapper


def _get_options_class(func):
    class_name = func._doc.options_class
    if not class_name:
        return None
    try:
        return globals()[class_name]
    except KeyError:
        warnings.warn("Python binding for {} not exposed"
                      .format(class_name), RuntimeWarning)
        return None


def _handle_options(name, option_class, options, kwargs):
    if kwargs:
        if options is None:
            return option_class(**kwargs)
        raise TypeError(
            "Function {!r} called with both an 'options' argument "
            "and additional named arguments"
            .format(name))

    if options is not None:
        if isinstance(options, dict):
            return option_class(**options)
        elif isinstance(options, option_class):
            return options
        raise TypeError(
            "Function {!r} expected a {} parameter, got {}"
            .format(name, option_class, type(options)))

    return options


_wrapper_template = dedent("""\
    def make_wrapper(func, option_class):
        def {func_name}({args_sig}{kwonly}, memory_pool=None):
            return func.call([{args_sig}], None, memory_pool)
        return {func_name}
    """)

_wrapper_options_template = dedent("""\
    def make_wrapper(func, option_class):
        def {func_name}({args_sig}{kwonly}, options=None, memory_pool=None,
                        **kwargs):
            options = _handle_options({func_name!r}, option_class, options,
                                      kwargs)
            return func.call([{args_sig}], options, memory_pool)
        return {func_name}
    """)


def _wrap_function(name, func):
    option_class = _get_options_class(func)
    arg_names = _get_arg_names(func)
    args_sig = ', '.join(arg_names)
    kwonly = '' if arg_names[-1].startswith('*') else ', *'

    # Generate templated wrapper, so that the signature matches
    # the documented argument names.
    ns = {}
    if option_class is not None:
        template = _wrapper_options_template
    else:
        template = _wrapper_template
    exec(template.format(func_name=name, args_sig=args_sig, kwonly=kwonly),
         globals(), ns)
    wrapper = ns['make_wrapper'](func, option_class)

    return _decorate_compute_function(wrapper, name, func, option_class)


def _make_global_functions():
    """
    Make global functions wrapping each compute function.

    Note that some of the automatically-generated wrappers may be overriden
    by custom versions below.
    """
    g = globals()
    reg = function_registry()

    # Avoid clashes with Python keywords
    rewrites = {'and': 'and_',
                'or': 'or_'}

    for cpp_name in reg.list_functions():
        name = rewrites.get(cpp_name, cpp_name)
        func = reg.get_function(cpp_name)
        assert name not in g, name
        g[cpp_name] = g[name] = _wrap_function(name, func)


_make_global_functions()


def cast(arr, target_type, safe=True):
    """
    Cast array values to another data type. Can also be invoked as an array
    instance method.

    Parameters
    ----------
    arr : Array or ChunkedArray
    target_type : DataType or type string alias
        Type to cast to
    safe : bool, default True
        Check for overflows or other unsafe conversions

    Examples
    --------
    >>> from datetime import datetime
    >>> import pyarrow as pa
    >>> arr = pa.array([datetime(2010, 1, 1), datetime(2015, 1, 1)])
    >>> arr.type
    TimestampType(timestamp[us])

    You can use ``pyarrow.DataType`` objects to specify the target type:

    >>> cast(arr, pa.timestamp('ms'))
    <pyarrow.lib.TimestampArray object at 0x7fe93c0f6910>
    [
      2010-01-01 00:00:00.000,
      2015-01-01 00:00:00.000
    ]

    >>> cast(arr, pa.timestamp('ms')).type
    TimestampType(timestamp[ms])

    Alternatively, it is also supported to use the string aliases for these
    types:

    >>> arr.cast('timestamp[ms]')
    <pyarrow.lib.TimestampArray object at 0x10420eb88>
    [
      1262304000000,
      1420070400000
    ]
    >>> arr.cast('timestamp[ms]').type
    TimestampType(timestamp[ms])

    Returns
    -------
    casted : Array
    """
    if target_type is None:
        raise ValueError("Cast target type must not be None")
    if safe:
        options = CastOptions.safe(target_type)
    else:
        options = CastOptions.unsafe(target_type)
    return call_function("cast", [arr], options)


def match_substring(array, pattern):
    """
    Test if substring *pattern* is contained within a value of a string array.

    Parameters
    ----------
    array : pyarrow.Array or pyarrow.ChunkedArray
    pattern : str
        pattern to search for exact matches

    Returns
    -------
    result : pyarrow.Array or pyarrow.ChunkedArray
    """
    return call_function("match_substring", [array],
                         MatchSubstringOptions(pattern))


def sum(array):
    """
    Sum the values in a numerical (chunked) array.

    Parameters
    ----------
    array : pyarrow.Array or pyarrow.ChunkedArray

    Returns
    -------
    sum : pyarrow.Scalar
    """
    return call_function('sum', [array])


def mode(array, n=1):
    """
    Return top-n most common values and number of times they occur in a passed
    numerical (chunked) array, in descending order of occurance. If there are
    more than one values with same count, smaller one is returned first.

    Parameters
    ----------
    array : pyarrow.Array or pyarrow.ChunkedArray

    Returns
    -------
    An array of <input type "Mode", int64_t "Count"> structs

    Examples
    --------
    >>> import pyarrow as pa
    >>> import pyarrow.compute as pc
    >>> arr = pa.array([1, 1, 2, 2, 3, 2, 2, 2])
    >>> modes = pc.mode(arr, 2)
    >>> modes[0]
    <pyarrow.StructScalar: {'mode': 2, 'count': 5}>
    >>> modes[1]
    <pyarrow.StructScalar: {'mode': 1, 'count': 2}>
    """
    options = ModeOptions(n=n)
    return call_function("mode", [array], options)


def filter(data, mask, null_selection_behavior='drop'):
    """
    Select values (or records) from array- or table-like data given boolean
    filter, where true values are selected.

    Parameters
    ----------
    data : Array, ChunkedArray, RecordBatch, or Table
    mask : Array, ChunkedArray
        Must be of boolean type
    null_selection_behavior : str, default 'drop'
        Configure the behavior on encountering a null slot in the mask.
        Allowed values are 'drop' and 'emit_null'.

        - 'drop': nulls will be treated as equivalent to False.
        - 'emit_null': nulls will result in a null in the output.

    Returns
    -------
    result : depends on inputs

    Examples
    --------
    >>> import pyarrow as pa
    >>> arr = pa.array(["a", "b", "c", None, "e"])
    >>> mask = pa.array([True, False, None, False, True])
    >>> arr.filter(mask)
    <pyarrow.lib.StringArray object at 0x7fa826df9200>
    [
      "a",
      "e"
    ]
    >>> arr.filter(mask, null_selection_behavior='emit_null')
    <pyarrow.lib.StringArray object at 0x7fa826df9200>
    [
      "a",
      null,
      "e"
    ]
    """
    options = FilterOptions(null_selection_behavior)
    return call_function('filter', [data, mask], options)


def take(data, indices, *, boundscheck=True, memory_pool=None):
    """
    Select values (or records) from array- or table-like data given integer
    selection indices.

    The result will be of the same type(s) as the input, with elements taken
    from the input array (or record batch / table fields) at the given
    indices. If an index is null then the corresponding value in the output
    will be null.

    Parameters
    ----------
    data : Array, ChunkedArray, RecordBatch, or Table
    indices : Array, ChunkedArray
        Must be of integer type
    boundscheck : boolean, default True
        Whether to boundscheck the indices. If False and there is an out of
        bounds index, will likely cause the process to crash.

    Returns
    -------
    result : depends on inputs

    Examples
    --------
    >>> import pyarrow as pa
    >>> arr = pa.array(["a", "b", "c", None, "e", "f"])
    >>> indices = pa.array([0, None, 4, 3])
    >>> arr.take(indices)
    <pyarrow.lib.StringArray object at 0x7ffa4fc7d368>
    [
      "a",
      null,
      "e",
      null
    ]
    """
    options = TakeOptions(boundscheck=boundscheck)
    return call_function('take', [data, indices], options, memory_pool)


def fill_null(values, fill_value):
    """
    Replace each null element in values with fill_value. The fill_value must be
    the same type as values or able to be implicitly casted to the array's
    type.

    Parameters
    ----------
    data : Array, ChunkedArray
        replace each null element with fill_value
    fill_value: Scalar-like object
        Either a pyarrow.Scalar or any python object coercible to a
        Scalar. If not same type as data will attempt to cast.

    Returns
    -------
    result : depends on inputs

    Examples
    --------
    >>> import pyarrow as pa
    >>> arr = pa.array([1, 2, None, 3], type=pa.int8())
    >>> fill_value = pa.scalar(5, type=pa.int8())
    >>> arr.fill_null(fill_value)
    pyarrow.lib.Int8Array object at 0x7f95437f01a0>
    [
      1,
      2,
      5,
      3
    ]
    """
    if not isinstance(fill_value, pa.Scalar):
        fill_value = pa.scalar(fill_value, type=values.type)
    elif values.type != fill_value.type:
        fill_value = pa.scalar(fill_value.as_py(), type=values.type)

    return call_function("fill_null", [values, fill_value])<|MERGE_RESOLUTION|>--- conflicted
+++ resolved
@@ -32,12 +32,6 @@
     CountOptions,
     FilterOptions,
     MatchSubstringOptions,
-<<<<<<< HEAD
-    SplitOptions,
-    SplitPatternOptions,
-    TrimOptions,
-=======
->>>>>>> 31050a4e
     MinMaxOptions,
     ModeOptions,
     SplitOptions,
