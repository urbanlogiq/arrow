// Licensed to the Apache Software Foundation (ASF) under one
// or more contributor license agreements.  See the NOTICE file
// distributed with this work for additional information
// regarding copyright ownership.  The ASF licenses this file
// to you under the Apache License, Version 2.0 (the
// "License"); you may not use this file except in compliance
// with the License.  You may obtain a copy of the License at
//
//   http://www.apache.org/licenses/LICENSE-2.0
//
// Unless required by applicable law or agreed to in writing,
// software distributed under the License is distributed on an
// "AS IS" BASIS, WITHOUT WARRANTIES OR CONDITIONS OF ANY
// KIND, either express or implied.  See the License for the
// specific language governing permissions and limitations
// under the License.

use std::cmp::{max, min};
use std::collections::{HashMap, HashSet};
use std::marker::PhantomData;
use std::mem::size_of;
use std::rc::Rc;
use std::result::Result::Ok;
use std::sync::Arc;
use std::vec::Vec;

use arrow::array::{
    ArrayDataBuilder, ArrayDataRef, ArrayRef, BooleanBufferBuilder, BufferBuilderTrait,
    Int16BufferBuilder, StructArray,
};
use arrow::buffer::{Buffer, MutableBuffer};
use arrow::datatypes::{DataType as ArrowType, DateUnit, Field, IntervalUnit, TimeUnit};

use crate::arrow::converter::{
    BinaryArrayConverter, BinaryConverter, BoolConverter, BooleanArrayConverter,
    Converter, Date32Converter, FixedLenBinaryConverter, FixedSizeArrayConverter,
    Float32Converter, Float64Converter, Int16Converter, Int32Converter, Int64Converter,
    Int8Converter, Int96ArrayConverter, Int96Converter, TimestampMicrosecondConverter,
    TimestampMillisecondConverter, UInt16Converter, UInt32Converter, UInt64Converter,
    UInt8Converter, Utf8ArrayConverter, Utf8Converter,
};
use crate::arrow::record_reader::RecordReader;
use crate::arrow::schema::parquet_to_arrow_field;
use crate::basic::{LogicalType, Repetition, Type as PhysicalType};
use crate::column::page::PageIterator;
use crate::column::reader::ColumnReaderImpl;
use crate::data_type::{
    BoolType, ByteArrayType, DataType, DoubleType, FixedLenByteArrayType, FloatType,
    Int32Type, Int64Type, Int96Type,
};
use crate::errors::{ParquetError, ParquetError::ArrowError, Result};
use crate::file::reader::{FilePageIterator, FileReader};
use crate::schema::types::{
    ColumnDescPtr, ColumnDescriptor, ColumnPath, SchemaDescPtr, Type, TypePtr,
};
use crate::schema::visitor::TypeVisitor;
use arrow::array::{
    Array, ArrayData, BinaryArray, BinaryBuilder, FixedSizeBinaryArray,
    FixedSizeBinaryBuilder, ListArray, ListBuilder, PrimitiveArray, PrimitiveBuilder,
    StringArray, StringBuilder,
};
use arrow::datatypes::{
    BooleanType as ArrowBooleanType, Date32Type as ArrowDate32Type,
    Date64Type as ArrowDate64Type,
    DurationMicrosecondType as ArrowDurationMicrosecondType,
    DurationMillisecondType as ArrowDurationMillisecondType,
    DurationNanosecondType as ArrowDurationNanosecondType,
    DurationSecondType as ArrowDurationSecondType, Float32Type as ArrowFloat32Type,
    Float64Type as ArrowFloat64Type, Int16Type as ArrowInt16Type,
    Int32Type as ArrowInt32Type, Int64Type as ArrowInt64Type, Int8Type as ArrowInt8Type,
    Time32MillisecondType as ArrowTime32MillisecondType,
    Time32SecondType as ArrowTime32SecondType,
    Time64MicrosecondType as ArrowTime64MicrosecondType,
    Time64NanosecondType as ArrowTime64NanosecondType, TimeUnit as ArrowTimeUnit,
    TimestampMicrosecondType as ArrowTimestampMicrosecondType,
    TimestampMillisecondType as ArrowTimestampMillisecondType,
    TimestampNanosecondType as ArrowTimestampNanosecondType,
    TimestampSecondType as ArrowTimestampSecondType, ToByteSlice,
    UInt16Type as ArrowUInt16Type, UInt32Type as ArrowUInt32Type,
    UInt64Type as ArrowUInt64Type, UInt8Type as ArrowUInt8Type,
};

use arrow::util::bit_util;
use std::any::Any;
use std::convert::TryFrom;

/// Array reader reads parquet data into arrow array.
pub trait ArrayReader {
    fn as_any(&self) -> &dyn Any;

    /// Returns the arrow type of this array reader.
    fn get_data_type(&self) -> &ArrowType;

    /// Reads at most `batch_size` records into an arrow array and return it.
    fn next_batch(&mut self, batch_size: usize) -> Result<ArrayRef>;

    /// Returns the definition levels of data from last call of `next_batch`.
    /// The result is used by parent array reader to calculate its own definition
    /// levels and repetition levels, so that its parent can calculate null bitmap.
    fn get_def_levels(&self) -> Option<&[i16]>;

    /// Return the repetition levels of data from last call of `next_batch`.
    /// The result is used by parent array reader to calculate its own definition
    /// levels and repetition levels, so that its parent can calculate null bitmap.
    fn get_rep_levels(&self) -> Option<&[i16]>;
}

/// Primitive array readers are leaves of array reader tree. They accept page iterator
/// and read them into primitive arrays.
pub struct PrimitiveArrayReader<T: DataType> {
    data_type: ArrowType,
    pages: Box<dyn PageIterator>,
    def_levels_buffer: Option<Buffer>,
    rep_levels_buffer: Option<Buffer>,
    column_desc: ColumnDescPtr,
    record_reader: RecordReader<T>,
    _type_marker: PhantomData<T>,
}

impl<T: DataType> PrimitiveArrayReader<T> {
    /// Construct primitive array reader.
    pub fn new(
        mut pages: Box<dyn PageIterator>,
        column_desc: ColumnDescPtr,
    ) -> Result<Self> {
        let data_type = parquet_to_arrow_field(column_desc.as_ref())?
            .data_type()
            .clone();

        let mut record_reader = RecordReader::<T>::new(column_desc.clone());
        if let Some(page_reader) = pages.next() {
            record_reader.set_page_reader(page_reader?)?;
        }

        Ok(Self {
            data_type,
            pages,
            def_levels_buffer: None,
            rep_levels_buffer: None,
            column_desc,
            record_reader,
            _type_marker: PhantomData,
        })
    }
}

/// Implementation of primitive array reader.
impl<T: DataType> ArrayReader for PrimitiveArrayReader<T> {
    fn as_any(&self) -> &dyn Any {
        self
    }

    /// Returns data type of primitive array.
    fn get_data_type(&self) -> &ArrowType {
        &self.data_type
    }

    /// Reads at most `batch_size` records into array.
    fn next_batch(&mut self, batch_size: usize) -> Result<ArrayRef> {
        let mut records_read = 0usize;
        while records_read < batch_size {
            let records_to_read = batch_size - records_read;

            // NB can be 0 if at end of page
            let records_read_once = self.record_reader.read_records(records_to_read)?;
<<<<<<< HEAD
            if records_read_once == 0 {
                break; // record reader has no record
            }
            records_read = records_read + records_read_once;
=======
            records_read += records_read_once;

>>>>>>> 0b83c927
            // Record reader exhausted
            if records_read_once < records_to_read {
                if let Some(page_reader) = self.pages.next() {
                    // Read from new page reader
                    self.record_reader.set_page_reader(page_reader?)?;
                } else {
                    // Page reader also exhausted
                    break;
                }
            }
        }

        // convert to arrays
        let array =
            match (&self.data_type, T::get_physical_type()) {
                (ArrowType::Boolean, PhysicalType::BOOLEAN) => {
                    BoolConverter::new(BooleanArrayConverter {})
                        .convert(self.record_reader.cast::<BoolType>())
                }
                (ArrowType::Int8, PhysicalType::INT32) => {
                    Int8Converter::new().convert(self.record_reader.cast::<Int32Type>())
                }
                (ArrowType::Int16, PhysicalType::INT32) => {
                    Int16Converter::new().convert(self.record_reader.cast::<Int32Type>())
                }
                (ArrowType::Int32, PhysicalType::INT32) => {
                    Int32Converter::new().convert(self.record_reader.cast::<Int32Type>())
                }
                (ArrowType::UInt8, PhysicalType::INT32) => {
                    UInt8Converter::new().convert(self.record_reader.cast::<Int32Type>())
                }
                (ArrowType::UInt16, PhysicalType::INT32) => {
                    UInt16Converter::new().convert(self.record_reader.cast::<Int32Type>())
                }
                (ArrowType::UInt32, PhysicalType::INT32) => {
                    UInt32Converter::new().convert(self.record_reader.cast::<Int32Type>())
                }
                (ArrowType::Int64, PhysicalType::INT64) => {
                    Int64Converter::new().convert(self.record_reader.cast::<Int64Type>())
                }
                (ArrowType::UInt64, PhysicalType::INT64) => {
                    UInt64Converter::new().convert(self.record_reader.cast::<Int64Type>())
                }
                (ArrowType::Float32, PhysicalType::FLOAT) => Float32Converter::new()
                    .convert(self.record_reader.cast::<FloatType>()),
                (ArrowType::Float64, PhysicalType::DOUBLE) => Float64Converter::new()
                    .convert(self.record_reader.cast::<DoubleType>()),
                (ArrowType::Timestamp(unit, _), PhysicalType::INT64) => match unit {
                    TimeUnit::Millisecond => TimestampMillisecondConverter::new()
                        .convert(self.record_reader.cast::<Int64Type>()),
                    TimeUnit::Microsecond => TimestampMicrosecondConverter::new()
                        .convert(self.record_reader.cast::<Int64Type>()),
                    _ => Err(general_err!("No conversion from parquet type to arrow type for timestamp with unit {:?}", unit)),
                },
                (ArrowType::Date32(unit), PhysicalType::INT32) => match unit {
                    DateUnit::Day => Date32Converter::new()
                        .convert(self.record_reader.cast::<Int32Type>()),
                    _ => Err(general_err!("No conversion from parquet type to arrow type for date with unit {:?}", unit)),
                }
                (ArrowType::Time32(_), PhysicalType::INT32) => {
                    UInt32Converter::new().convert(self.record_reader.cast::<Int32Type>())
                }
                (ArrowType::Time64(_), PhysicalType::INT64) => {
                    UInt64Converter::new().convert(self.record_reader.cast::<Int64Type>())
                }
                (ArrowType::Interval(IntervalUnit::YearMonth), PhysicalType::INT32) => {
                    UInt32Converter::new().convert(self.record_reader.cast::<Int32Type>())
                }
                (ArrowType::Interval(IntervalUnit::DayTime), PhysicalType::INT64) => {
                    UInt64Converter::new().convert(self.record_reader.cast::<Int64Type>())
                }
                (ArrowType::Duration(_), PhysicalType::INT64) => {
                    UInt64Converter::new().convert(self.record_reader.cast::<Int64Type>())
                }
                (arrow_type, physical_type) => Err(general_err!(
                    "Reading {:?} type from parquet {:?} is not supported yet.",
                    arrow_type,
                    physical_type
                )),
            }?;

        // save definition and repetition buffers
        self.def_levels_buffer = self.record_reader.consume_def_levels()?;
        self.rep_levels_buffer = self.record_reader.consume_rep_levels()?;
        self.record_reader.reset();
        Ok(array)
    }

    fn get_def_levels(&self) -> Option<&[i16]> {
        self.def_levels_buffer
            .as_ref()
            .map(|buf| unsafe { buf.typed_data() })
    }

    fn get_rep_levels(&self) -> Option<&[i16]> {
        self.rep_levels_buffer
            .as_ref()
            .map(|buf| unsafe { buf.typed_data() })
    }
}

/// Primitive array readers are leaves of array reader tree. They accept page iterator
/// and read them into primitive arrays.
pub struct ComplexObjectArrayReader<T, C>
where
    T: DataType,
    C: Converter<Vec<Option<T::T>>, ArrayRef> + 'static,
{
    data_type: ArrowType,
    pages: Box<dyn PageIterator>,
    def_levels_buffer: Option<Vec<i16>>,
    rep_levels_buffer: Option<Vec<i16>>,
    column_desc: ColumnDescPtr,
    column_reader: Option<ColumnReaderImpl<T>>,
    converter: C,
    _parquet_type_marker: PhantomData<T>,
    _converter_marker: PhantomData<C>,
}

impl<T, C> ArrayReader for ComplexObjectArrayReader<T, C>
where
    T: DataType,
    C: Converter<Vec<Option<T::T>>, ArrayRef> + 'static,
{
    fn as_any(&self) -> &dyn Any {
        self
    }

    fn get_data_type(&self) -> &ArrowType {
        &self.data_type
    }

    fn next_batch(&mut self, batch_size: usize) -> Result<ArrayRef> {
        // Try to initialized column reader
        if self.column_reader.is_none() {
            let init_result = self.next_column_reader()?;
            if !init_result {
                return Err(general_err!("No page left!"));
            }
        }

        assert!(self.column_reader.is_some());

        let mut data_buffer: Vec<T::T> = Vec::with_capacity(batch_size);
        data_buffer.resize_with(batch_size, T::T::default);

        let mut def_levels_buffer = if self.column_desc.max_def_level() > 0 {
            let mut buf: Vec<i16> = Vec::with_capacity(batch_size);
            buf.resize_with(batch_size, || 0);
            Some(buf)
        } else {
            None
        };

        let mut rep_levels_buffer = if self.column_desc.max_rep_level() > 0 {
            let mut buf: Vec<i16> = Vec::with_capacity(batch_size);
            buf.resize_with(batch_size, || 0);
            Some(buf)
        } else {
            None
        };

        let mut num_read = 0;

        while num_read < batch_size {
            let num_to_read = batch_size - num_read;
            let cur_data_buf = &mut data_buffer[num_read..];
            let cur_def_levels_buf =
                def_levels_buffer.as_mut().map(|b| &mut b[num_read..]);
            let cur_rep_levels_buf =
                rep_levels_buffer.as_mut().map(|b| &mut b[num_read..]);
            let (data_read, levels_read) =
                self.column_reader.as_mut().unwrap().read_batch(
                    num_to_read,
                    cur_def_levels_buf,
                    cur_rep_levels_buf,
                    cur_data_buf,
                )?;

            // Fill space
            if levels_read > data_read {
                def_levels_buffer.iter().for_each(|def_levels_buffer| {
                    let (mut level_pos, mut data_pos) = (levels_read, data_read);
                    while level_pos > 0 && data_pos > 0 {
                        if def_levels_buffer[num_read + level_pos - 1]
                            == self.column_desc.max_def_level()
                        {
                            cur_data_buf.swap(level_pos - 1, data_pos - 1);
                            level_pos -= 1;
                            data_pos -= 1;
                        } else {
                            level_pos -= 1;
                        }
                    }
                });
            }

            let values_read = max(levels_read, data_read);
            num_read += values_read;
            // current page exhausted && page iterator exhausted
            if values_read < num_to_read && !self.next_column_reader()? {
                break;
            }
        }

        data_buffer.truncate(num_read);
        def_levels_buffer
            .iter_mut()
            .for_each(|buf| buf.truncate(num_read));
        rep_levels_buffer
            .iter_mut()
            .for_each(|buf| buf.truncate(num_read));

        self.def_levels_buffer = def_levels_buffer;
        self.rep_levels_buffer = rep_levels_buffer;

        let data: Vec<Option<T::T>> = if self.def_levels_buffer.is_some() {
            data_buffer
                .into_iter()
                .zip(self.def_levels_buffer.as_ref().unwrap().iter())
                .map(|(t, def_level)| {
                    if *def_level == self.column_desc.max_def_level() {
                        Some(t)
                    } else {
                        None
                    }
                })
                .collect()
        } else {
            data_buffer.into_iter().map(Some).collect()
        };

        self.converter.convert(data)
    }

    fn get_def_levels(&self) -> Option<&[i16]> {
        self.def_levels_buffer.as_deref()
    }

    fn get_rep_levels(&self) -> Option<&[i16]> {
        self.rep_levels_buffer.as_deref()
    }
}

impl<T, C> ComplexObjectArrayReader<T, C>
where
    T: DataType,
    C: Converter<Vec<Option<T::T>>, ArrayRef> + 'static,
{
    fn new(
        pages: Box<dyn PageIterator>,
        column_desc: ColumnDescPtr,
        converter: C,
    ) -> Result<Self> {
        let data_type = parquet_to_arrow_field(column_desc.as_ref())?
            .data_type()
            .clone();

        Ok(Self {
            data_type,
            pages,
            def_levels_buffer: None,
            rep_levels_buffer: None,
            column_desc,
            column_reader: None,
            converter,
            _parquet_type_marker: PhantomData,
            _converter_marker: PhantomData,
        })
    }

    fn next_column_reader(&mut self) -> Result<bool> {
        Ok(match self.pages.next() {
            Some(page) => {
                self.column_reader =
                    Some(ColumnReaderImpl::<T>::new(self.column_desc.clone(), page?));
                true
            }
            None => false,
        })
    }
}

/// Implementation of struct array reader.
pub struct ListArrayReader {
    item_reader: Box<dyn ArrayReader>,
    data_type: ArrowType,
    item_type: ArrowType,
    list_def_level: i16,
    list_rep_level: i16,
    def_level_buffer: Option<Buffer>,
    rep_level_buffer: Option<Buffer>,
}

impl ListArrayReader {
    /// Construct struct array reader.
    pub fn new(
        item_reader: Box<dyn ArrayReader>,
        data_type: ArrowType,
        item_type: ArrowType,
        def_level: i16,
        rep_level: i16,
    ) -> Self {
        Self {
            item_reader,
            data_type,
            item_type,
            list_def_level: def_level,
            list_rep_level: rep_level,
            def_level_buffer: None,
            rep_level_buffer: None,
        }
    }
}

macro_rules! build_empty_list_array_with_primitive_items {
    ($item_type:ident) => {{
        let values_builder = PrimitiveBuilder::<$item_type>::new(0);
        let mut builder = ListBuilder::new(values_builder);
        let empty_list_array = builder.finish();
        Ok(Arc::new(empty_list_array))
    }};
}

macro_rules! build_empty_list_array_with_non_primitive_items {
    ($builder:ident) => {{
        let values_builder = $builder::new(0);
        let mut builder = ListBuilder::new(values_builder);
        let empty_list_array = builder.finish();
        Ok(Arc::new(empty_list_array))
    }};
}

fn build_empty_list_array(item_type: ArrowType) -> Result<ArrayRef> {
    match item_type {
        ArrowType::UInt8 => build_empty_list_array_with_primitive_items!(ArrowUInt8Type),
        ArrowType::UInt16 => {
            build_empty_list_array_with_primitive_items!(ArrowUInt16Type)
        }
        ArrowType::UInt32 => {
            build_empty_list_array_with_primitive_items!(ArrowUInt32Type)
        }
        ArrowType::UInt64 => {
            build_empty_list_array_with_primitive_items!(ArrowUInt64Type)
        }
        ArrowType::Int8 => build_empty_list_array_with_primitive_items!(ArrowInt8Type),
        ArrowType::Int16 => build_empty_list_array_with_primitive_items!(ArrowInt16Type),
        ArrowType::Int32 => build_empty_list_array_with_primitive_items!(ArrowInt32Type),
        ArrowType::Int64 => build_empty_list_array_with_primitive_items!(ArrowInt64Type),
        ArrowType::Float32 => {
            build_empty_list_array_with_primitive_items!(ArrowFloat32Type)
        }
        ArrowType::Float64 => {
            build_empty_list_array_with_primitive_items!(ArrowFloat64Type)
        }
        ArrowType::Boolean => {
            build_empty_list_array_with_primitive_items!(ArrowBooleanType)
        }
        ArrowType::Date32(_) => {
            build_empty_list_array_with_primitive_items!(ArrowDate32Type)
        }
        ArrowType::Date64(_) => {
            build_empty_list_array_with_primitive_items!(ArrowDate64Type)
        }
        ArrowType::Time32(ArrowTimeUnit::Second) => {
            build_empty_list_array_with_primitive_items!(ArrowTime32SecondType)
        }
        ArrowType::Time32(ArrowTimeUnit::Millisecond) => {
            build_empty_list_array_with_primitive_items!(ArrowTime32MillisecondType)
        }
        ArrowType::Time64(ArrowTimeUnit::Microsecond) => {
            build_empty_list_array_with_primitive_items!(ArrowTime64MicrosecondType)
        }
        ArrowType::Time64(ArrowTimeUnit::Nanosecond) => {
            build_empty_list_array_with_primitive_items!(ArrowTime64NanosecondType)
        }
        ArrowType::Duration(ArrowTimeUnit::Second) => {
            build_empty_list_array_with_primitive_items!(ArrowDurationSecondType)
        }
        ArrowType::Duration(ArrowTimeUnit::Millisecond) => {
            build_empty_list_array_with_primitive_items!(ArrowDurationMillisecondType)
        }
        ArrowType::Duration(ArrowTimeUnit::Microsecond) => {
            build_empty_list_array_with_primitive_items!(ArrowDurationMicrosecondType)
        }
        ArrowType::Duration(ArrowTimeUnit::Nanosecond) => {
            build_empty_list_array_with_primitive_items!(ArrowDurationNanosecondType)
        }
        ArrowType::Timestamp(ArrowTimeUnit::Second, _) => {
            build_empty_list_array_with_primitive_items!(ArrowTimestampSecondType)
        }
        ArrowType::Timestamp(ArrowTimeUnit::Millisecond, _) => {
            build_empty_list_array_with_primitive_items!(ArrowTimestampMillisecondType)
        }
        ArrowType::Timestamp(ArrowTimeUnit::Microsecond, _) => {
            build_empty_list_array_with_primitive_items!(ArrowTimestampMicrosecondType)
        }
        ArrowType::Timestamp(ArrowTimeUnit::Nanosecond, _) => {
            build_empty_list_array_with_primitive_items!(ArrowTimestampNanosecondType)
        }
        ArrowType::Utf8 => {
            build_empty_list_array_with_non_primitive_items!(StringBuilder)
        }
        ArrowType::Binary => {
            build_empty_list_array_with_non_primitive_items!(BinaryBuilder)
        }
        _ => Err(ParquetError::General(format!(
            "ListArray of type List({:?}) is not supported by array_reader",
            item_type
        ))),
    }
}

macro_rules! remove_primitive_array_indices {
    ($arr: expr, $item_type:ty, $indices:expr) => {{
        let mut new_data_vec = Vec::new();
        let array_data = match $arr.as_any().downcast_ref::<PrimitiveArray<$item_type>>() {
            Some(a) => a,
            _ => return Err(ParquetError::General(format!("Error generating next batch for ListArray: {:?} cannot be downcast to PrimitiveArray", $arr))),
        };
        for i in 0..array_data.len() {
            if !$indices.contains(&i) {
                if array_data.is_null(i) {
                    new_data_vec.push(None);
                } else {
                    new_data_vec.push(Some(array_data.value(i).into()));
                }
            }
        }
        Ok(Arc::new(<PrimitiveArray<$item_type>>::from(new_data_vec)))
    }};
}

macro_rules! remove_timestamp_array_indices {
    ($arr: expr, $array_type:ty, $indices:expr, $time_unit:expr) => {{
        let mut new_data_vec = Vec::new();
        let array_data = match $arr.as_any().downcast_ref::<PrimitiveArray<$array_type>>() {
            Some(a) => a,
            _ => return Err(ParquetError::General(format!("Error generating next batch for ListArray: {:?} cannot be downcast to PrimitiveArray<>", $arr))),
        };
        for i in 0..array_data.len() {
            if !$indices.contains(&i) {
                if array_data.is_null(i) {
                    new_data_vec.push(None);
                } else {
                    new_data_vec.push(Some(array_data.value(i).into()));
                }
            }
        }
        Ok(Arc::new(<PrimitiveArray<$array_type>>::from_opt_vec(new_data_vec, $time_unit)))
    }};
}

macro_rules! remove_binary_array_indices {
    ($arr: expr, $array_type:ty, $item_builder:ident, $indices:expr) => {{
        let array_data = match $arr.as_any().downcast_ref::<$array_type>() {
            Some(a) => a,
            _ => return Err(ParquetError::General(format!("Error generating next batch for ListArray: {:?} cannot be downcast to PrimitiveArray", $arr))),
        };
        let mut builder = BinaryBuilder::new(array_data.len());

        for i in 0..array_data.len() {
            if !$indices.contains(&i) {
                if array_data.is_null(i) {
                    builder.append_null()?;
                } else {
                    builder.append_value(array_data.value(i))?;
                }
            }
        }
        Ok(Arc::new(builder.finish()))
    }};
}

macro_rules! remove_fixed_size_binary_array_indices {
    ($arr: expr, $array_type:ty, $item_builder:ident, $indices:expr, $len:expr) => {{
        let array_data = match $arr.as_any().downcast_ref::<$array_type>() {
            Some(a) => a,
            _ => return Err(ParquetError::General(format!("Error generating next batch for ListArray: {:?} cannot be downcast to PrimitiveArray", $arr))),
        };
        let mut builder = FixedSizeBinaryBuilder::new(array_data.len(), $len);
        for i in 0..array_data.len() {
            if !$indices.contains(&i) {
                if array_data.is_null(i) {
                    builder.append_null()?;
                } else {
                    builder.append_value(array_data.value(i))?;
                }
            }
        }
        Ok(Arc::new(builder.finish()))
    }};
}

macro_rules! remove_string_array_indices {
    ($arr: expr, $array_type:ty, $indices:expr) => {{
        let mut new_data_vec = Vec::new();
        let array_data = match $arr.as_any().downcast_ref::<$array_type>() {
            Some(a) => a,
            _ => return Err(ParquetError::General(format!("Error generating next batch for ListArray: {:?} cannot be downcast to PrimitiveArray<>", $arr))),
        };
        for i in 0..array_data.len() {
            if !$indices.contains(&i) {
                if array_data.is_null(i) {
                    new_data_vec.push(None);
                } else {
                    new_data_vec.push(Some(array_data.value(i).into()));
                }
            }
        }
        match <$array_type>::try_from(new_data_vec.clone()) {
            Ok(a) => Ok(Arc::new(a)),
            _ => Err(ParquetError::General(format!("Error generating next batch for ListArray: non-primitive Arrow array cannot be built from {:?}", new_data_vec)))
        }
    }};
}

fn remove_indices(
    arr: ArrayRef,
    item_type: ArrowType,
    indices: Vec<usize>,
) -> Result<ArrayRef> {
    match item_type {
        ArrowType::UInt8 => remove_primitive_array_indices!(arr, ArrowUInt8Type, indices),
        ArrowType::UInt16 => {
            remove_primitive_array_indices!(arr, ArrowUInt16Type, indices)
        }
        ArrowType::UInt32 => {
            remove_primitive_array_indices!(arr, ArrowUInt32Type, indices)
        }
        ArrowType::UInt64 => {
            remove_primitive_array_indices!(arr, ArrowUInt64Type, indices)
        }
        ArrowType::Int8 => remove_primitive_array_indices!(arr, ArrowInt8Type, indices),
        ArrowType::Int16 => remove_primitive_array_indices!(arr, ArrowInt16Type, indices),
        ArrowType::Int32 => remove_primitive_array_indices!(arr, ArrowInt32Type, indices),
        ArrowType::Int64 => remove_primitive_array_indices!(arr, ArrowInt64Type, indices),
        ArrowType::Float32 => {
            remove_primitive_array_indices!(arr, ArrowFloat32Type, indices)
        }
        ArrowType::Float64 => {
            remove_primitive_array_indices!(arr, ArrowFloat64Type, indices)
        }
        ArrowType::Boolean => {
            remove_primitive_array_indices!(arr, ArrowBooleanType, indices)
        }
        ArrowType::Date32(_) => {
            remove_primitive_array_indices!(arr, ArrowDate32Type, indices)
        }
        ArrowType::Date64(_) => {
            remove_primitive_array_indices!(arr, ArrowDate64Type, indices)
        }
        ArrowType::Time32(ArrowTimeUnit::Second) => {
            remove_primitive_array_indices!(arr, ArrowTime32SecondType, indices)
        }
        ArrowType::Time32(ArrowTimeUnit::Millisecond) => {
            remove_primitive_array_indices!(arr, ArrowTime32MillisecondType, indices)
        }
        ArrowType::Time64(ArrowTimeUnit::Microsecond) => {
            remove_primitive_array_indices!(arr, ArrowTime64MicrosecondType, indices)
        }
        ArrowType::Time64(ArrowTimeUnit::Nanosecond) => {
            remove_primitive_array_indices!(arr, ArrowTime64NanosecondType, indices)
        }
        ArrowType::Duration(ArrowTimeUnit::Second) => {
            remove_primitive_array_indices!(arr, ArrowDurationSecondType, indices)
        }
        ArrowType::Duration(ArrowTimeUnit::Millisecond) => {
            remove_primitive_array_indices!(arr, ArrowDurationMillisecondType, indices)
        }
        ArrowType::Duration(ArrowTimeUnit::Microsecond) => {
            remove_primitive_array_indices!(arr, ArrowDurationMicrosecondType, indices)
        }
        ArrowType::Duration(ArrowTimeUnit::Nanosecond) => {
            remove_primitive_array_indices!(arr, ArrowDurationNanosecondType, indices)
        }
        ArrowType::Timestamp(ArrowTimeUnit::Second, time_unit) => {
            remove_timestamp_array_indices!(
                arr,
                ArrowTimestampSecondType,
                indices,
                time_unit
            )
        }
        ArrowType::Timestamp(ArrowTimeUnit::Millisecond, time_unit) => {
            remove_timestamp_array_indices!(
                arr,
                ArrowTimestampMillisecondType,
                indices,
                time_unit
            )
        }
        ArrowType::Timestamp(ArrowTimeUnit::Microsecond, time_unit) => {
            remove_timestamp_array_indices!(
                arr,
                ArrowTimestampMicrosecondType,
                indices,
                time_unit
            )
        }
        ArrowType::Timestamp(ArrowTimeUnit::Nanosecond, time_unit) => {
            remove_timestamp_array_indices!(
                arr,
                ArrowTimestampNanosecondType,
                indices,
                time_unit
            )
        }
        ArrowType::Utf8 => remove_string_array_indices!(arr, StringArray, indices),
        ArrowType::Binary => {
            remove_binary_array_indices!(arr, BinaryArray, BinaryBuilder, indices)
        }
        ArrowType::FixedSizeBinary(size) => remove_fixed_size_binary_array_indices!(
            arr,
            FixedSizeBinaryArray,
            FixedSizeBinaryBuilder,
            indices,
            size
        ),
        _ => Err(ParquetError::General(format!(
            "ListArray of type List({:?}) is not supported by array_reader",
            item_type
        ))),
    }
}

impl ArrayReader for ListArrayReader {
    fn as_any(&self) -> &dyn Any {
        self
    }

    /// Returns data type.
    /// This must be a List.
    fn get_data_type(&self) -> &ArrowType {
        &self.data_type
    }

    fn next_batch(&mut self, batch_size: usize) -> Result<ArrayRef> {
        let next_batch_array = self.item_reader.next_batch(batch_size).unwrap();
        let item_type = self.item_reader.get_data_type().clone();

        if next_batch_array.len() == 0 {
            return build_empty_list_array(item_type);
        }
        let def_levels = self.item_reader.get_def_levels().unwrap();
        let rep_levels = self.item_reader.get_rep_levels().unwrap();

        if !((def_levels.len() == rep_levels.len())
            && (rep_levels.len() == next_batch_array.len()))
        {
            return Err(ArrowError(
                "Expected item_reader def_level and rep_level arrays to have the same length as batch array".to_string(),
            ));
        }

        // Need to remove from the values array the nulls that represent null lists rather than null items
        // null lists have def_level = 0
        let mut null_list_indices: Vec<usize> = Vec::new();
        for i in 0..def_levels.len() {
            if def_levels[i] == 0 {
                null_list_indices.push(i);
            }
        }
        let batch_values = match null_list_indices.len() {
            0 => next_batch_array.clone(),
            _ => remove_indices(next_batch_array.clone(), item_type, null_list_indices)?,
        };

        // null list has def_level = 0
        // empty list has def_level = 1
        // null item in a list has def_level = 2
        // non-null item has def_level = 3
        // first item in each list has rep_level = 0, subsequent items have rep_level = 1

        let mut offsets = Vec::new();
        let mut cur_offset = 0;
        for i in 0..rep_levels.len() {
            if rep_levels[i] == (0 as i16) {
                offsets.push(cur_offset)
            }
            if def_levels[i] > 0 {
                cur_offset = cur_offset + 1;
            }
        }
        offsets.push(cur_offset);

        let num_bytes = bit_util::ceil(offsets.len(), 8);
        let mut null_buf = MutableBuffer::new(num_bytes).with_bitset(num_bytes, false);
        let null_slice = null_buf.data_mut();
        let mut list_index = 0;
        for i in 0..rep_levels.len() {
            if rep_levels[i] == (0 as i16) && def_levels[i] != (0 as i16) {
                bit_util::set_bit(null_slice, list_index);
            }
            if rep_levels[i] == (0 as i16) {
                list_index = list_index + 1;
            }
        }
        let value_offsets = Buffer::from(&offsets.to_byte_slice());

        // null list has def_level = 0
        let null_count = def_levels.iter().filter(|x| x == &&(0 as i16)).count();

        let list_data = ArrayData::builder(self.get_data_type().clone())
            .len(offsets.len() - 1)
            .add_buffer(value_offsets.clone())
            .add_child_data(batch_values.data())
            .null_bit_buffer(null_buf.freeze())
            .null_count(null_count)
            .offset(next_batch_array.offset())
            .build();

        let result_array = ListArray::from(list_data);
        return Ok(Arc::new(result_array));
    }

    fn get_def_levels(&self) -> Option<&[i16]> {
        self.def_level_buffer
            .as_ref()
            .map(|buf| unsafe { buf.typed_data() })
    }

    fn get_rep_levels(&self) -> Option<&[i16]> {
        self.rep_level_buffer
            .as_ref()
            .map(|buf| unsafe { buf.typed_data() })
    }
}

/// Implementation of struct array reader.
pub struct StructArrayReader {
    children: Vec<Box<dyn ArrayReader>>,
    data_type: ArrowType,
    struct_def_level: i16,
    struct_rep_level: i16,
    def_level_buffer: Option<Buffer>,
    rep_level_buffer: Option<Buffer>,
}

impl StructArrayReader {
    /// Construct struct array reader.
    pub fn new(
        data_type: ArrowType,
        children: Vec<Box<dyn ArrayReader>>,
        def_level: i16,
        rep_level: i16,
    ) -> Self {
        Self {
            data_type,
            children,
            struct_def_level: def_level,
            struct_rep_level: rep_level,
            def_level_buffer: None,
            rep_level_buffer: None,
        }
    }
}

impl ArrayReader for StructArrayReader {
    fn as_any(&self) -> &dyn Any {
        self
    }

    /// Returns data type.
    /// This must be a struct.
    fn get_data_type(&self) -> &ArrowType {
        &self.data_type
    }

    /// Read `batch_size` struct records.
    ///
    /// Definition levels of struct array is calculated as following:
    /// ```ignore
    /// def_levels[i] = min(child1_def_levels[i], child2_def_levels[i], ...,
    /// childn_def_levels[i]);
    /// ```
    ///
    /// Repetition levels of struct array is calculated as following:
    /// ```ignore
    /// rep_levels[i] = child1_rep_levels[i];
    /// ```
    ///
    /// The null bitmap of struct array is calculated from def_levels:
    /// ```ignore
    /// null_bitmap[i] = (def_levels[i] >= self.def_level);
    /// ```
    fn next_batch(&mut self, batch_size: usize) -> Result<ArrayRef> {
        if self.children.is_empty() {
            self.def_level_buffer = None;
            self.rep_level_buffer = None;
            return Ok(Arc::new(StructArray::from(Vec::new())));
        }

        let children_array = self
            .children
            .iter_mut()
            .map(|reader| reader.next_batch(batch_size))
            .map(|batch| {
                return batch;
            })
            .try_fold(
                Vec::new(),
                |mut result, child_array| -> Result<Vec<ArrayRef>> {
                    result.push(child_array?);
                    Ok(result)
                },
            )?;

        // check that array child data has same size
        let children_array_len =
            children_array.first().map(|arr| arr.len()).ok_or_else(|| {
                general_err!("Struct array reader should have at least one child!")
            })?;

        let all_children_len_eq = children_array
            .iter()
            .all(|arr| arr.len() == children_array_len);
        if !all_children_len_eq {
            return Err(general_err!("Not all children array length are the same!"));
        }

        // calculate struct def level data
        let buffer_size = children_array_len * size_of::<i16>();
        let mut def_level_data_buffer = MutableBuffer::new(buffer_size);
        def_level_data_buffer.resize(buffer_size)?;

        let def_level_data = def_level_data_buffer.typed_data_mut();

        def_level_data
            .iter_mut()
            .for_each(|v| *v = self.struct_def_level);

        for child in &self.children {
            if let Some(current_child_def_levels) = child.get_def_levels() {
                if current_child_def_levels.len() != children_array_len
                    && children_array.len() != 1
                {
                    return Err(general_err!("Child array length are not equal!"));
                } else {
                    for i in 0..children_array_len {
                        def_level_data[i] =
                            min(def_level_data[i], current_child_def_levels[i]);
                    }
                }
            }
        }

        // calculate bitmap for current array
        let mut bitmap_builder = BooleanBufferBuilder::new(children_array_len);
        let mut null_count = 0;
        for def_level in def_level_data {
            let not_null = *def_level >= self.struct_def_level;
            if !not_null {
                null_count += 1;
            }
            bitmap_builder.append(not_null)?;
        }

        // Now we can build array data
        let array_data = ArrayDataBuilder::new(self.data_type.clone())
            .len(children_array_len)
            .null_count(null_count)
            .null_bit_buffer(bitmap_builder.finish())
            .child_data(
                children_array
                    .iter()
                    .map(|x| x.data())
                    .collect::<Vec<ArrayDataRef>>(),
            )
            .build();

        // calculate struct rep level data, since struct doesn't add to repetition
        // levels, here we just need to keep repetition levels of first array
        // TODO: Verify that all children array reader has same repetition levels
        let rep_level_data = self
            .children
            .first()
            .ok_or_else(|| {
                general_err!("Struct array reader should have at least one child!")
            })?
            .get_rep_levels()
            .map(|data| -> Result<Buffer> {
                let mut buffer = Int16BufferBuilder::new(children_array_len);
                buffer.append_slice(data)?;
                Ok(buffer.finish())
            })
            .transpose()?;

        self.def_level_buffer = Some(def_level_data_buffer.freeze());
        self.rep_level_buffer = rep_level_data;
        let result_array = StructArray::from(array_data);

        return Ok(Arc::new(result_array));
    }

    fn get_def_levels(&self) -> Option<&[i16]> {
        self.def_level_buffer
            .as_ref()
            .map(|buf| unsafe { buf.typed_data() })
    }

    fn get_rep_levels(&self) -> Option<&[i16]> {
        self.rep_level_buffer
            .as_ref()
            .map(|buf| unsafe { buf.typed_data() })
    }
}

/// Create array reader from parquet schema, column indices, and parquet file reader.
pub fn build_array_reader<T>(
    parquet_schema: SchemaDescPtr,
    column_indices: T,
    file_reader: Rc<dyn FileReader>,
) -> Result<Box<dyn ArrayReader>>
where
    T: IntoIterator<Item = usize>,
{
    let mut leaves = HashMap::<*const Type, usize>::new();

    let mut filtered_root_names = HashSet::<String>::new();

    for c in column_indices {
        let column = parquet_schema.column(c).self_type() as *const Type;
        leaves.insert(column, c);

        let root = parquet_schema.get_column_root_ptr(c);
        filtered_root_names.insert(root.name().to_string());
    }

    if leaves.is_empty() {
        return Err(general_err!("Can't build array reader without columns!"));
    }

    // Only pass root fields that take part in the projection
    // to avoid traversal of columns that are not read.
    // TODO: also prune unread parts of the tree in child structures
    let filtered_root_fields = parquet_schema
        .root_schema()
        .get_fields()
        .iter()
        .filter(|field| filtered_root_names.contains(field.name()))
        .cloned()
        .collect::<Vec<_>>();

    let proj = Type::GroupType {
        basic_info: parquet_schema.root_schema().get_basic_info().clone(),
        fields: filtered_root_fields,
    };

    ArrayReaderBuilder::new(Rc::new(proj), Rc::new(leaves), file_reader)
        .build_array_reader()
}

/// Used to build array reader.
struct ArrayReaderBuilder {
    root_schema: TypePtr,
    // Key: columns that need to be included in final array builder
    // Value: column index in schema
    columns_included: Rc<HashMap<*const Type, usize>>,
    file_reader: Rc<dyn FileReader>,
}

/// Used in type visitor.
#[derive(Clone)]
struct ArrayReaderBuilderContext {
    def_level: i16,
    rep_level: i16,
    path: ColumnPath,
}

impl Default for ArrayReaderBuilderContext {
    fn default() -> Self {
        Self {
            def_level: 0i16,
            rep_level: 0i16,
            path: ColumnPath::new(Vec::new()),
        }
    }
}

/// Create array reader by visiting schema.
impl<'a> TypeVisitor<Option<Box<dyn ArrayReader>>, &'a ArrayReaderBuilderContext>
    for ArrayReaderBuilder
{
    /// Build array reader for primitive type.
    fn visit_primitive(
        &mut self,
        cur_type: TypePtr,
        context: &'a ArrayReaderBuilderContext,
    ) -> Result<Option<Box<dyn ArrayReader>>> {
        if self.is_included(cur_type.as_ref()) {
            let mut new_context = context.clone();

            if cur_type.name().to_string() != "item" {
                new_context.path.append(vec![cur_type.name().to_string()]);
            }
            match cur_type.get_basic_info().repetition() {
                Repetition::REPEATED => {
                    new_context.def_level += 1;
                    new_context.rep_level += 1;
                }
                Repetition::OPTIONAL => {
                    new_context.def_level += 1;
                }
                _ => (),
            }
            let reader =
                self.build_for_primitive_type_inner(cur_type.clone(), &new_context)?;
            if cur_type.get_basic_info().repetition() == Repetition::REPEATED {
                Err(ArrowError(
                    "Reading repeated field is not supported yet!".to_string(),
                ))
            } else {
                Ok(Some(reader))
            }
        } else {
            Ok(None)
        }
    }

    /// Build array reader for struct type.
    fn visit_struct(
        &mut self,
        cur_type: Rc<Type>,
        context: &'a ArrayReaderBuilderContext,
    ) -> Result<Option<Box<ArrayReader>>> {
        let mut new_context = context.clone();
        new_context.path.append(vec![cur_type.name().to_string()]);
        if cur_type.get_basic_info().has_repetition() {
            match cur_type.get_basic_info().repetition() {
                Repetition::REPEATED => {
                    new_context.def_level += 1;
                    new_context.rep_level += 1;
                }
                Repetition::OPTIONAL => {
                    new_context.def_level += 1;
                }
                _ => (),
            }
        }

        if let Some(reader) = self.build_for_struct_type_inner(&cur_type, &new_context)? {
            if cur_type.get_basic_info().has_repetition()
                && cur_type.get_basic_info().repetition() == Repetition::REPEATED
            {
                Err(ArrowError(
                    "Reading repeated field is not supported yet!".to_string(),
                ))
            } else {
                Ok(Some(reader))
            }
        } else {
            Ok(None)
        }
    }

    /// Build array reader for map type.
    /// Currently this is not supported.
    fn visit_map(
        &mut self,
        _cur_type: Rc<Type>,
        _context: &'a ArrayReaderBuilderContext,
    ) -> Result<Option<Box<dyn ArrayReader>>> {
        Err(ArrowError(
            "Reading parquet map array into arrow is not supported yet!".to_string(),
        ))
    }

    /// Build array reader for list type.
    fn visit_list_with_item(
        &mut self,
        list_type: Rc<Type>,
        _item_type: &Type,
        context: &'a ArrayReaderBuilderContext,
    ) -> Result<Option<Box<dyn ArrayReader>>> {
        let mut new_context = context.clone();

        let list_child = &list_type.get_fields()[0];
        let item_child = &list_child.get_fields()[0];

        new_context.path.append(vec![list_type.name().to_string()]);

        match list_type.get_basic_info().repetition() {
            Repetition::REPEATED => {
                new_context.def_level += 1;
                new_context.rep_level += 1;
            }
            Repetition::OPTIONAL => {
                new_context.def_level += 1;
            }
            _ => (),
        }

        match list_child.get_basic_info().repetition() {
            Repetition::REPEATED => {
                new_context.def_level += 1;
                new_context.rep_level += 1;
            }
            Repetition::OPTIONAL => {
                new_context.def_level += 1;
            }
            _ => (),
        }

        let item_reader = self
            .dispatch(item_child.clone(), &new_context)
            .unwrap()
            .unwrap();
        let item_type = item_reader.get_data_type().clone();

        match item_type {
            ArrowType::List(_)
            | ArrowType::FixedSizeList(_, _)
            | ArrowType::Struct(_)
            | ArrowType::Dictionary(_, _) => Err(ArrowError(format!(
                "reading List({:?}) into arrow not supported yet",
                item_type
            ))),
            _ => {
                let arrow_type = ArrowType::List(Box::new(item_type.clone()));
                Ok(Some(Box::new(ListArrayReader::new(
                    item_reader,
                    arrow_type,
                    item_type,
                    new_context.def_level,
                    new_context.rep_level,
                ))))
            }
        }
    }
}

impl<'a> ArrayReaderBuilder {
    /// Construct array reader builder.
    fn new(
        root_schema: TypePtr,
        columns_included: Rc<HashMap<*const Type, usize>>,
        file_reader: Rc<dyn FileReader>,
    ) -> Self {
        Self {
            root_schema,
            columns_included,
            file_reader,
        }
    }

    /// Main entry point.
    fn build_array_reader(&mut self) -> Result<Box<dyn ArrayReader>> {
        let context = ArrayReaderBuilderContext::default();

        self.visit_struct(self.root_schema.clone(), &context)
            .and_then(|reader_opt| {
                reader_opt.ok_or_else(|| general_err!("Failed to build array reader!"))
            })
    }

    // Utility functions

    /// Check whether one column in included in this array reader builder.
    fn is_included(&self, t: &Type) -> bool {
        self.columns_included.contains_key(&(t as *const Type))
    }

    /// Creates primitive array reader for each primitive type.
    fn build_for_primitive_type_inner(
        &self,
        cur_type: TypePtr,
        context: &'a ArrayReaderBuilderContext,
    ) -> Result<Box<dyn ArrayReader>> {
        let column_desc = Rc::new(ColumnDescriptor::new(
            cur_type.clone(),
            Some(self.root_schema.clone()),
            context.def_level,
            context.rep_level,
            context.path.clone(),
        ));
        let page_iterator = Box::new(FilePageIterator::new(
            self.columns_included[&(cur_type.as_ref() as *const Type)],
            self.file_reader.clone(),
        )?);

        match cur_type.get_physical_type() {
            PhysicalType::BOOLEAN => Ok(Box::new(PrimitiveArrayReader::<BoolType>::new(
                page_iterator,
                column_desc,
            )?)),
            PhysicalType::INT32 => Ok(Box::new(PrimitiveArrayReader::<Int32Type>::new(
                page_iterator,
                column_desc,
            )?)),
            PhysicalType::INT64 => Ok(Box::new(PrimitiveArrayReader::<Int64Type>::new(
                page_iterator,
                column_desc,
            )?)),
            PhysicalType::INT96 => {
                let converter = Int96Converter::new(Int96ArrayConverter {});
                Ok(Box::new(ComplexObjectArrayReader::<
                    Int96Type,
                    Int96Converter,
                >::new(
                    page_iterator, column_desc, converter
                )?))
            }
            PhysicalType::FLOAT => Ok(Box::new(PrimitiveArrayReader::<FloatType>::new(
                page_iterator,
                column_desc,
            )?)),
            PhysicalType::DOUBLE => Ok(Box::new(
                PrimitiveArrayReader::<DoubleType>::new(page_iterator, column_desc)?,
            )),
            PhysicalType::BYTE_ARRAY => {
                if cur_type.get_basic_info().logical_type() == LogicalType::UTF8 {
                    let converter = Utf8Converter::new(Utf8ArrayConverter {});
                    Ok(Box::new(ComplexObjectArrayReader::<
                        ByteArrayType,
                        Utf8Converter,
                    >::new(
                        page_iterator, column_desc, converter
                    )?))
                } else {
                    let converter = BinaryConverter::new(BinaryArrayConverter {});
                    Ok(Box::new(ComplexObjectArrayReader::<
                        ByteArrayType,
                        BinaryConverter,
                    >::new(
                        page_iterator, column_desc, converter
                    )?))
                }
            }
            PhysicalType::FIXED_LEN_BYTE_ARRAY => {
                let byte_width = match *cur_type {
                    Type::PrimitiveType {
                        ref type_length, ..
                    } => *type_length,
                    _ => {
                        return Err(ArrowError(
                            "Expected a physical type, not a group type".to_string(),
                        ))
                    }
                };
                let converter = FixedLenBinaryConverter::new(
                    FixedSizeArrayConverter::new(byte_width),
                );
                Ok(Box::new(ComplexObjectArrayReader::<
                    FixedLenByteArrayType,
                    FixedLenBinaryConverter,
                >::new(
                    page_iterator, column_desc, converter
                )?))
            }
        }
    }

    /// Constructs struct array reader without considering repetition.
    fn build_for_struct_type_inner(
        &mut self,
        cur_type: &Type,
        context: &'a ArrayReaderBuilderContext,
    ) -> Result<Option<Box<dyn ArrayReader>>> {
        let mut fields = Vec::with_capacity(cur_type.get_fields().len());
        let mut children_reader = Vec::with_capacity(cur_type.get_fields().len());
        for child in cur_type.get_fields() {
            if let Some(child_reader) = self.dispatch(child.clone(), context)? {
                fields.push(Field::new(
                    child.name(),
                    child_reader.get_data_type().clone(),
                    child.is_optional(),
                ));
                children_reader.push(child_reader);
            }
        }

        if !fields.is_empty() {
            let arrow_type = ArrowType::Struct(fields);
            Ok(Some(Box::new(StructArrayReader::new(
                arrow_type,
                children_reader,
                context.def_level,
                context.rep_level,
            ))))
        } else {
            Ok(None)
        }
    }
}

#[cfg(test)]
mod tests {
    use super::*;
    use crate::arrow::converter::Utf8Converter;
    use crate::basic::{Encoding, Type as PhysicalType};
    use crate::column::page::{Page, PageReader};
    use crate::data_type::{ByteArray, DataType, Int32Type, Int64Type};
    use crate::errors::Result;
    use crate::file::reader::{FileReader, SerializedFileReader};
    use crate::schema::parser::parse_message_type;
    use crate::schema::types::{ColumnDescPtr, SchemaDescriptor};
    use crate::util::test_common::page_util::{
        DataPageBuilder, DataPageBuilderImpl, InMemoryPageIterator,
    };
    use crate::util::test_common::{get_test_file, make_pages};
    use arrow::array::{
        Array, ArrayRef, ListArray, PrimitiveArray, StringArray, StructArray,
    };
    use arrow::datatypes::{
        DataType as ArrowType, Date32Type as ArrowDate32, Field, Int32Type as ArrowInt32,
        TimestampMicrosecondType as ArrowTimestampMicrosecondType,
        TimestampMillisecondType as ArrowTimestampMillisecondType,
        UInt32Type as ArrowUInt32, UInt64Type as ArrowUInt64,
    };
    use rand::distributions::uniform::SampleUniform;
    use rand::{thread_rng, Rng};
    use std::any::Any;
    use std::collections::VecDeque;
    use std::rc::Rc;
    use std::sync::Arc;

    fn make_column_chuncks<T: DataType>(
        column_desc: ColumnDescPtr,
        encoding: Encoding,
        num_levels: usize,
        min_value: T::T,
        max_value: T::T,
        def_levels: &mut Vec<i16>,
        rep_levels: &mut Vec<i16>,
        values: &mut Vec<T::T>,
        page_lists: &mut Vec<Vec<Page>>,
        use_v2: bool,
        num_chuncks: usize,
    ) where
        T::T: PartialOrd + SampleUniform + Copy,
    {
        for _i in 0..num_chuncks {
            let mut pages = VecDeque::new();
            let mut data = Vec::new();
            let mut page_def_levels = Vec::new();
            let mut page_rep_levels = Vec::new();

            make_pages::<T>(
                column_desc.clone(),
                encoding,
                1,
                num_levels,
                min_value,
                max_value,
                &mut page_def_levels,
                &mut page_rep_levels,
                &mut data,
                &mut pages,
                use_v2,
            );

            def_levels.append(&mut page_def_levels);
            rep_levels.append(&mut page_rep_levels);
            values.append(&mut data);
            page_lists.push(Vec::from(pages));
        }
    }

    #[test]
    fn test_primitive_array_reader_empty_pages() {
        // Construct column schema
        let message_type = "
        message test_schema {
          REQUIRED INT32 leaf;
        }
        ";

        let schema = parse_message_type(message_type)
            .map(|t| Rc::new(SchemaDescriptor::new(Rc::new(t))))
            .unwrap();

        let column_desc = schema.column(0);
        let page_iterator = EmptyPageIterator::new(schema);

        let mut array_reader =
            PrimitiveArrayReader::<Int32Type>::new(Box::new(page_iterator), column_desc)
                .unwrap();

        // expect no values to be read
        let array = array_reader.next_batch(50).unwrap();
        assert!(array.is_empty());
    }

    #[test]
    fn test_primitive_array_reader_data() {
        // Construct column schema
        let message_type = "
        message test_schema {
          REQUIRED INT32 leaf;
        }
        ";

        let schema = parse_message_type(message_type)
            .map(|t| Rc::new(SchemaDescriptor::new(Rc::new(t))))
            .unwrap();

        let column_desc = schema.column(0);

        // Construct page iterator
        {
            let mut data = Vec::new();
            let mut page_lists = Vec::new();
            make_column_chuncks::<Int32Type>(
                column_desc.clone(),
                Encoding::PLAIN,
                100,
                1,
                200,
                &mut Vec::new(),
                &mut Vec::new(),
                &mut data,
                &mut page_lists,
                true,
                2,
            );
            let page_iterator =
                InMemoryPageIterator::new(schema, column_desc.clone(), page_lists);

            let mut array_reader = PrimitiveArrayReader::<Int32Type>::new(
                Box::new(page_iterator),
                column_desc,
            )
            .unwrap();

            // Read first 50 values, which are all from the first column chunck
            let array = array_reader.next_batch(50).unwrap();
            let array = array
                .as_any()
                .downcast_ref::<PrimitiveArray<ArrowInt32>>()
                .unwrap();

            assert_eq!(
                &PrimitiveArray::<ArrowInt32>::from(data[0..50].to_vec()),
                array
            );

            // Read next 100 values, the first 50 ones are from the first column chunk,
            // and the last 50 ones are from the second column chunk
            let array = array_reader.next_batch(100).unwrap();
            let array = array
                .as_any()
                .downcast_ref::<PrimitiveArray<ArrowInt32>>()
                .unwrap();

            assert_eq!(
                &PrimitiveArray::<ArrowInt32>::from(data[50..150].to_vec()),
                array
            );

            // Try to read 100 values, however there are only 50 values
            let array = array_reader.next_batch(100).unwrap();
            let array = array
                .as_any()
                .downcast_ref::<PrimitiveArray<ArrowInt32>>()
                .unwrap();

            assert_eq!(
                &PrimitiveArray::<ArrowInt32>::from(data[150..200].to_vec()),
                array
            );
        }
    }

    macro_rules! test_primitive_array_reader_one_type {
        ($arrow_parquet_type:ty, $physical_type:expr, $logical_type_str:expr, $result_arrow_type:ty, $result_primitive_type:ty) => {{
            let message_type = format!(
                "
            message test_schema {{
              REQUIRED {:?} leaf ({});
          }}
            ",
                $physical_type, $logical_type_str
            );
            let schema = parse_message_type(&message_type)
                .map(|t| Rc::new(SchemaDescriptor::new(Rc::new(t))))
                .unwrap();

            let column_desc = schema.column(0);

            // Construct page iterator
            {
                let mut data = Vec::new();
                let mut page_lists = Vec::new();
                make_column_chuncks::<$arrow_parquet_type>(
                    column_desc.clone(),
                    Encoding::PLAIN,
                    100,
                    1,
                    200,
                    &mut Vec::new(),
                    &mut Vec::new(),
                    &mut data,
                    &mut page_lists,
                    true,
                    2,
                );
                let page_iterator = InMemoryPageIterator::new(
                    schema.clone(),
                    column_desc.clone(),
                    page_lists,
                );
                let mut array_reader = PrimitiveArrayReader::<$arrow_parquet_type>::new(
                    Box::new(page_iterator),
                    column_desc.clone(),
                )
                .unwrap();

                let array = array_reader.next_batch(50).unwrap();

                let array = array
                    .as_any()
                    .downcast_ref::<PrimitiveArray<$result_arrow_type>>()
                    .unwrap();

                assert_eq!(
                    &PrimitiveArray::<$result_arrow_type>::from(
                        data[0..50]
                            .iter()
                            .map(|x| *x as $result_primitive_type)
                            .collect::<Vec<$result_primitive_type>>()
                    ),
                    array
                );
            }
        }};
    }

    #[test]
    fn test_primitive_array_reader_temporal_types() {
        test_primitive_array_reader_one_type!(
            Int32Type,
            PhysicalType::INT32,
            "DATE",
            ArrowDate32,
            i32
        );
        test_primitive_array_reader_one_type!(
            Int32Type,
            PhysicalType::INT32,
            "TIME_MILLIS",
            ArrowUInt32,
            u32
        );
        test_primitive_array_reader_one_type!(
            Int64Type,
            PhysicalType::INT64,
            "TIME_MICROS",
            ArrowUInt64,
            u64
        );
        test_primitive_array_reader_one_type!(
            Int64Type,
            PhysicalType::INT64,
            "TIMESTAMP_MILLIS",
            ArrowTimestampMillisecondType,
            i64
        );
        test_primitive_array_reader_one_type!(
            Int64Type,
            PhysicalType::INT64,
            "TIMESTAMP_MICROS",
            ArrowTimestampMicrosecondType,
            i64
        );
    }

    #[test]
    fn test_primitive_array_reader_def_and_rep_levels() {
        // Construct column schema
        let message_type = "
        message test_schema {
            REPEATED Group test_mid {
                OPTIONAL INT32 leaf;
            }
        }
        ";

        let schema = parse_message_type(message_type)
            .map(|t| Rc::new(SchemaDescriptor::new(Rc::new(t))))
            .unwrap();

        let column_desc = schema.column(0);

        // Construct page iterator
        {
            let mut def_levels = Vec::new();
            let mut rep_levels = Vec::new();
            let mut page_lists = Vec::new();
            make_column_chuncks::<Int32Type>(
                column_desc.clone(),
                Encoding::PLAIN,
                100,
                1,
                200,
                &mut def_levels,
                &mut rep_levels,
                &mut Vec::new(),
                &mut page_lists,
                true,
                2,
            );

            let page_iterator =
                InMemoryPageIterator::new(schema, column_desc.clone(), page_lists);

            let mut array_reader = PrimitiveArrayReader::<Int32Type>::new(
                Box::new(page_iterator),
                column_desc,
            )
            .unwrap();

            let mut accu_len: usize = 0;

            // Read first 50 values, which are all from the first column chunck
            let array = array_reader.next_batch(50).unwrap();
            assert_eq!(
                Some(&def_levels[accu_len..(accu_len + array.len())]),
                array_reader.get_def_levels()
            );
            assert_eq!(
                Some(&rep_levels[accu_len..(accu_len + array.len())]),
                array_reader.get_rep_levels()
            );
            accu_len += array.len();

            // Read next 100 values, the first 50 ones are from the first column chunk,
            // and the last 50 ones are from the second column chunk
            let array = array_reader.next_batch(100).unwrap();
            assert_eq!(
                Some(&def_levels[accu_len..(accu_len + array.len())]),
                array_reader.get_def_levels()
            );
            assert_eq!(
                Some(&rep_levels[accu_len..(accu_len + array.len())]),
                array_reader.get_rep_levels()
            );
            accu_len += array.len();

            // Try to read 100 values, however there are only 50 values
            let array = array_reader.next_batch(100).unwrap();
            assert_eq!(
                Some(&def_levels[accu_len..(accu_len + array.len())]),
                array_reader.get_def_levels()
            );
            assert_eq!(
                Some(&rep_levels[accu_len..(accu_len + array.len())]),
                array_reader.get_rep_levels()
            );
        }
    }

    #[test]
    fn test_complex_array_reader_def_and_rep_levels() {
        // Construct column schema
        let message_type = "
        message test_schema {
            REPEATED Group test_mid {
                OPTIONAL BYTE_ARRAY leaf (UTF8);
            }
        }
        ";
        let num_pages = 2;
        let values_per_page = 100;
        let str_base = "Hello World";

        let schema = parse_message_type(message_type)
            .map(|t| Rc::new(SchemaDescriptor::new(Rc::new(t))))
            .unwrap();

        let max_def_level = schema.column(0).max_def_level();
        let max_rep_level = schema.column(0).max_rep_level();

        assert_eq!(max_def_level, 2);
        assert_eq!(max_rep_level, 1);

        let mut rng = thread_rng();
        let column_desc = schema.column(0);
        let mut pages: Vec<Vec<Page>> = Vec::new();

        let mut rep_levels = Vec::with_capacity(num_pages * values_per_page);
        let mut def_levels = Vec::with_capacity(num_pages * values_per_page);
        let mut all_values = Vec::with_capacity(num_pages * values_per_page);

        for i in 0..num_pages {
            let mut values = Vec::with_capacity(values_per_page);

            for _ in 0..values_per_page {
                let def_level = rng.gen_range(0, max_def_level + 1);
                let rep_level = rng.gen_range(0, max_rep_level + 1);
                if def_level == max_def_level {
                    let len = rng.gen_range(1, str_base.len());
                    let slice = &str_base[..len];
                    values.push(ByteArray::from(slice));
                    all_values.push(Some(slice.to_string()));
                } else {
                    all_values.push(None)
                }
                rep_levels.push(rep_level);
                def_levels.push(def_level)
            }

            let range = i * values_per_page..(i + 1) * values_per_page;
            let mut pb =
                DataPageBuilderImpl::new(column_desc.clone(), values.len() as u32, true);

            pb.add_rep_levels(max_rep_level, &rep_levels.as_slice()[range.clone()]);
            pb.add_def_levels(max_def_level, &def_levels.as_slice()[range]);
            pb.add_values::<ByteArrayType>(Encoding::PLAIN, values.as_slice());

            let data_page = pb.consume();
            pages.push(vec![data_page]);
        }

        let page_iterator = InMemoryPageIterator::new(schema, column_desc.clone(), pages);

        let converter = Utf8Converter::new(Utf8ArrayConverter {});
        let mut array_reader =
            ComplexObjectArrayReader::<ByteArrayType, Utf8Converter>::new(
                Box::new(page_iterator),
                column_desc,
                converter,
            )
            .unwrap();

        let mut accu_len: usize = 0;

        let array = array_reader.next_batch(values_per_page / 2).unwrap();
        assert_eq!(array.len(), values_per_page / 2);
        assert_eq!(
            Some(&def_levels[accu_len..(accu_len + array.len())]),
            array_reader.get_def_levels()
        );
        assert_eq!(
            Some(&rep_levels[accu_len..(accu_len + array.len())]),
            array_reader.get_rep_levels()
        );
        accu_len += array.len();

        // Read next values_per_page values, the first values_per_page/2 ones are from the first column chunk,
        // and the last values_per_page/2 ones are from the second column chunk
        let array = array_reader.next_batch(values_per_page).unwrap();
        assert_eq!(array.len(), values_per_page);
        assert_eq!(
            Some(&def_levels[accu_len..(accu_len + array.len())]),
            array_reader.get_def_levels()
        );
        assert_eq!(
            Some(&rep_levels[accu_len..(accu_len + array.len())]),
            array_reader.get_rep_levels()
        );
        let strings = array.as_any().downcast_ref::<StringArray>().unwrap();
        for i in 0..array.len() {
            if array.is_valid(i) {
                assert_eq!(
                    all_values[i + accu_len].as_ref().unwrap().as_str(),
                    strings.value(i)
                )
            } else {
                assert_eq!(all_values[i + accu_len], None)
            }
        }
        accu_len += array.len();

        // Try to read values_per_page values, however there are only values_per_page/2 values
        let array = array_reader.next_batch(values_per_page).unwrap();
        assert_eq!(array.len(), values_per_page / 2);
        assert_eq!(
            Some(&def_levels[accu_len..(accu_len + array.len())]),
            array_reader.get_def_levels()
        );
        assert_eq!(
            Some(&rep_levels[accu_len..(accu_len + array.len())]),
            array_reader.get_rep_levels()
        );
    }

    /// Array reader for test.
    struct InMemoryArrayReader {
        data_type: ArrowType,
        array: ArrayRef,
        def_levels: Option<Vec<i16>>,
        rep_levels: Option<Vec<i16>>,
    }

    impl InMemoryArrayReader {
        pub fn new(
            data_type: ArrowType,
            array: ArrayRef,
            def_levels: Option<Vec<i16>>,
            rep_levels: Option<Vec<i16>>,
        ) -> Self {
            Self {
                data_type,
                array,
                def_levels,
                rep_levels,
            }
        }
    }

    impl ArrayReader for InMemoryArrayReader {
        fn as_any(&self) -> &Any {
            self
        }

        fn get_data_type(&self) -> &ArrowType {
            &self.data_type
        }

        fn next_batch(&mut self, _batch_size: usize) -> Result<ArrayRef> {
            Ok(self.array.clone())
        }

        fn get_def_levels(&self) -> Option<&[i16]> {
            self.def_levels.as_deref()
        }

        fn get_rep_levels(&self) -> Option<&[i16]> {
            self.rep_levels.as_deref()
        }
    }

    /// Iterator for testing reading empty columns
    struct EmptyPageIterator {
        schema: SchemaDescPtr,
    }

    impl EmptyPageIterator {
        fn new(schema: SchemaDescPtr) -> Self {
            EmptyPageIterator { schema }
        }
    }

    impl Iterator for EmptyPageIterator {
        type Item = Result<Box<dyn PageReader>>;

        fn next(&mut self) -> Option<Self::Item> {
            None
        }
    }

    impl PageIterator for EmptyPageIterator {
        fn schema(&mut self) -> Result<SchemaDescPtr> {
            Ok(self.schema.clone())
        }

        fn column_schema(&mut self) -> Result<ColumnDescPtr> {
            Ok(self.schema.column(0))
        }
    }

    #[test]
    fn test_struct_array_reader() {
        let array_1 = Arc::new(PrimitiveArray::<ArrowInt32>::from(vec![1, 2, 3, 4, 5]));
        let array_reader_1 = InMemoryArrayReader::new(
            ArrowType::Int32,
            array_1.clone(),
            Some(vec![0, 1, 2, 3, 1]),
            Some(vec![1, 1, 1, 1, 1]),
        );

        let array_2 = Arc::new(PrimitiveArray::<ArrowInt32>::from(vec![5, 4, 3, 2, 1]));
        let array_reader_2 = InMemoryArrayReader::new(
            ArrowType::Int32,
            array_2.clone(),
            Some(vec![0, 1, 3, 1, 2]),
            Some(vec![1, 1, 1, 1, 1]),
        );

        let struct_type = ArrowType::Struct(vec![
            Field::new("f1", array_1.data_type().clone(), true),
            Field::new("f2", array_2.data_type().clone(), true),
        ]);

        let mut struct_array_reader = StructArrayReader::new(
            struct_type,
            vec![Box::new(array_reader_1), Box::new(array_reader_2)],
            1,
            1,
        );

        let struct_array = struct_array_reader.next_batch(1024).unwrap();
        let struct_array = struct_array.as_any().downcast_ref::<StructArray>().unwrap();

        assert_eq!(5, struct_array.len());
        assert_eq!(
            vec![true, false, false, false, false],
            (0..5)
                .map(|idx| struct_array.data_ref().is_null(idx))
                .collect::<Vec<bool>>()
        );
        assert_eq!(
            Some(vec![0, 1, 1, 1, 1].as_slice()),
            struct_array_reader.get_def_levels()
        );
        assert_eq!(
            Some(vec![1, 1, 1, 1, 1].as_slice()),
            struct_array_reader.get_rep_levels()
        );
    }

    #[test] //TODO: this test file is not in the testing submodule yet (Morgan 03-18-2020)
    fn test_create_list_array_reader() {
        let file = get_test_file("tiny_int_array.parquet");
        let file_reader = Rc::new(SerializedFileReader::new(file).unwrap());
        let mut array_reader = build_array_reader(
            file_reader.metadata().file_metadata().schema_descr_ptr(),
            vec![0usize].into_iter(),
            file_reader,
        )
        .unwrap();

        let arrow_type = ArrowType::Struct(vec![Field::new(
            "int_array",
            ArrowType::List(Box::new(ArrowType::Int64)),
            true,
        )]);
        assert_eq!(array_reader.get_data_type(), &arrow_type);

        let next_batch = array_reader.next_batch(1024).unwrap();

        // parquets with primitive columns also produce a StructArray -- each struct is a field
        let struct_array = next_batch.as_any().downcast_ref::<StructArray>().unwrap();
        let array = struct_array
            .column(0)
            .as_any()
            .downcast_ref::<ListArray>()
            .unwrap();

        assert_eq!(8, array.len());

        let sublist_0 = array.value(0);
        let sublist_0 = sublist_0
            .as_any()
            .downcast_ref::<PrimitiveArray<ArrowInt64>>()
            .unwrap();

        assert_eq!(2, sublist_0.len());
        assert_eq!(false, sublist_0.is_null(0));
        assert_eq!(false, sublist_0.is_null(1));
        assert_eq!(7000, sublist_0.value(0));
        assert_eq!(7001, sublist_0.value(1));
    }
}<|MERGE_RESOLUTION|>--- conflicted
+++ resolved
@@ -163,15 +163,8 @@
 
             // NB can be 0 if at end of page
             let records_read_once = self.record_reader.read_records(records_to_read)?;
-<<<<<<< HEAD
-            if records_read_once == 0 {
-                break; // record reader has no record
-            }
-            records_read = records_read + records_read_once;
-=======
             records_read += records_read_once;
 
->>>>>>> 0b83c927
             // Record reader exhausted
             if records_read_once < records_to_read {
                 if let Some(page_reader) = self.pages.next() {
