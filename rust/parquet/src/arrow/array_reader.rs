--- conflicted
+++ resolved
@@ -24,8 +24,6 @@
 use std::sync::Arc;
 use std::vec::Vec;
 
-<<<<<<< HEAD
-=======
 use arrow::array::{
     ArrayDataBuilder, ArrayDataRef, ArrayRef, BooleanBufferBuilder, BufferBuilderTrait,
     Int16BufferBuilder, StructArray,
@@ -33,7 +31,6 @@
 use arrow::buffer::{Buffer, MutableBuffer};
 use arrow::datatypes::{DataType as ArrowType, Field, IntervalUnit, TimeUnit};
 
->>>>>>> e548a06a
 use crate::arrow::converter::{
     BinaryArrayConverter, BinaryConverter, BoolConverter, BooleanArrayConverter,
     Converter, FixedLenBinaryConverter, FixedSizeArrayConverter, Float32Converter,
@@ -58,22 +55,19 @@
 };
 use crate::schema::visitor::TypeVisitor;
 use arrow::array::{
-    Array, ArrayData, ArrayDataBuilder, ArrayDataRef, ArrayRef, BinaryArray,
-    BinaryBuilder, BooleanBufferBuilder, BufferBuilderTrait, FixedSizeBinaryArray,
-    FixedSizeBinaryBuilder, Int16BufferBuilder, ListArray, ListBuilder, PrimitiveArray,
-    PrimitiveBuilder, StringArray, StringBuilder, StructArray,
+    Array, ArrayData, BinaryArray, BinaryBuilder, FixedSizeBinaryArray,
+    FixedSizeBinaryBuilder, ListArray, ListBuilder, PrimitiveArray, PrimitiveBuilder,
+    StringArray, StringBuilder,
 };
-use arrow::buffer::{Buffer, MutableBuffer};
 use arrow::datatypes::{
-    BooleanType as ArrowBooleanType, DataType as ArrowType,
-    Date32Type as ArrowDate32Type, Date64Type as ArrowDate64Type,
+    BooleanType as ArrowBooleanType, Date32Type as ArrowDate32Type,
+    Date64Type as ArrowDate64Type,
     DurationMicrosecondType as ArrowDurationMicrosecondType,
     DurationMillisecondType as ArrowDurationMillisecondType,
     DurationNanosecondType as ArrowDurationNanosecondType,
-    DurationSecondType as ArrowDurationSecondType, Field,
-    Float32Type as ArrowFloat32Type, Float64Type as ArrowFloat64Type,
-    Int16Type as ArrowInt16Type, Int32Type as ArrowInt32Type,
-    Int64Type as ArrowInt64Type, Int8Type as ArrowInt8Type, IntervalUnit,
+    DurationSecondType as ArrowDurationSecondType, Float32Type as ArrowFloat32Type,
+    Float64Type as ArrowFloat64Type, Int16Type as ArrowInt16Type,
+    Int32Type as ArrowInt32Type, Int64Type as ArrowInt64Type, Int8Type as ArrowInt8Type,
     Time32MillisecondType as ArrowTime32MillisecondType,
     Time32SecondType as ArrowTime32SecondType,
     Time64MicrosecondType as ArrowTime64MicrosecondType,
@@ -1455,17 +1449,13 @@
         DataPageBuilder, DataPageBuilderImpl, InMemoryPageIterator,
     };
     use crate::util::test_common::{get_test_file, make_pages};
-<<<<<<< HEAD
-    use arrow::array::{Array, ArrayRef, ListArray, PrimitiveArray, StructArray};
-    use arrow::datatypes::{
-        DataType as ArrowType, Field, Int32Type as ArrowInt32, Int64Type as ArrowInt64,
-=======
-    use arrow::array::{Array, ArrayRef, PrimitiveArray, StringArray, StructArray};
+    use arrow::array::{
+        Array, ArrayRef, ListArray, PrimitiveArray, StringArray, StructArray,
+    };
     use arrow::datatypes::{
         DataType as ArrowType, Field, Int32Type as ArrowInt32,
         TimestampMicrosecondType as ArrowTimestampMicrosecondType,
         TimestampMillisecondType as ArrowTimestampMillisecondType,
->>>>>>> e548a06a
         UInt32Type as ArrowUInt32, UInt64Type as ArrowUInt64,
     };
     use rand::distributions::uniform::SampleUniform;
