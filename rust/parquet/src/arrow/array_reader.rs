--- conflicted
+++ resolved
@@ -1088,12 +1088,9 @@
     T: IntoIterator<Item = usize>,
 {
     let mut leaves = HashMap::<*const Type, usize>::new();
-<<<<<<< HEAD
-=======
 
     let mut filtered_fields: Vec<Rc<Type>> = Vec::new();
 
->>>>>>> 3533e01d
     for c in column_indices {
         let column = parquet_schema.column(c).self_type() as *const Type;
         leaves.insert(column, c);
