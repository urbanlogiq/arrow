--- conflicted
+++ resolved
@@ -23,26 +23,16 @@
 
 use crate::{
     bytes::{Bytes, Deallocation},
-<<<<<<< HEAD
-    datatypes::ToByteSlice,
-=======
     datatypes::{ArrowNativeType, ToByteSlice},
->>>>>>> 31050a4e
     ffi,
 };
 
 use std::fmt::Debug;
-<<<<<<< HEAD
-use std::ops::{BitAnd, BitOr, Not};
-use std::ptr::NonNull;
-use std::sync::Arc;
-=======
 use std::iter::FromIterator;
 use std::ops::{BitAnd, BitOr, Not};
 use std::ptr::NonNull;
 use std::sync::Arc;
 use std::{convert::AsRef, usize};
->>>>>>> 31050a4e
 
 #[cfg(feature = "avx512")]
 use crate::arch::avx512::*;
@@ -738,10 +728,7 @@
 
 impl MutableBuffer {
     /// Allocate a new [MutableBuffer] with initial capacity to be at least `capacity`.
-<<<<<<< HEAD
-=======
     #[inline]
->>>>>>> 31050a4e
     pub fn new(capacity: usize) -> Self {
         let capacity = bit_util::round_upto_multiple_of_64(capacity);
         let ptr = memory::allocate_aligned(capacity);
@@ -773,30 +760,6 @@
         }
     }
 
-<<<<<<< HEAD
-    /// Allocates a new [MutableBuffer] with `len` and capacity to be at least `len` where
-    /// all bytes are guaranteed to be `0u8`.
-    /// # Example
-    /// ```
-    /// # use arrow::buffer::{Buffer, MutableBuffer};
-    /// let mut buffer = MutableBuffer::from_len_zeroed(127);
-    /// assert_eq!(buffer.len(), 127);
-    /// assert!(buffer.capacity() >= 127);
-    /// let data = buffer.as_slice_mut();
-    /// assert_eq!(data[126], 0u8);
-    /// ```
-    pub fn from_len_zeroed(len: usize) -> Self {
-        let new_capacity = bit_util::round_upto_multiple_of_64(len);
-        let ptr = memory::allocate_aligned_zeroed(new_capacity);
-        Self {
-            data: ptr,
-            len,
-            capacity: new_capacity,
-        }
-    }
-
-=======
->>>>>>> 31050a4e
     /// creates a new [MutableBuffer] with capacity and length capable of holding `len` bits.
     /// This is useful to create a buffer for packed bitmaps.
     pub fn new_null(len: usize) -> Self {
@@ -849,12 +812,6 @@
     pub fn reserve(&mut self, additional: usize) {
         let required_cap = self.len + additional;
         if required_cap > self.capacity {
-<<<<<<< HEAD
-            let new_capacity = bit_util::round_upto_multiple_of_64(required_cap);
-            let new_capacity = std::cmp::max(new_capacity, self.capacity * 2);
-            self.data =
-                unsafe { memory::reallocate(self.data, self.capacity, new_capacity) };
-=======
             // JUSTIFICATION
             //  Benefit
             //      necessity
@@ -863,7 +820,6 @@
             let (ptr, new_capacity) =
                 unsafe { reallocate(self.data, self.capacity, required_cap) };
             self.data = ptr;
->>>>>>> 31050a4e
             self.capacity = new_capacity;
         }
     }
@@ -985,14 +941,6 @@
         let len = items.len();
         let additional = len * std::mem::size_of::<T>();
         self.reserve(additional);
-<<<<<<< HEAD
-        unsafe {
-            let dst = self.data.as_ptr().add(self.len);
-            let src = items.as_ptr() as *const u8;
-            std::ptr::copy_nonoverlapping(src, dst, additional)
-        }
-        self.len += additional;
-=======
         unsafe {
             let dst = self.data.as_ptr().add(self.len);
             let src = items.as_ptr() as *const u8;
@@ -1079,7 +1027,6 @@
         drop(len);
 
         iterator.for_each(|item| self.push(item));
->>>>>>> 31050a4e
     }
 }
 
@@ -1108,31 +1055,6 @@
         let upper = upper.expect("from_trusted_len_iter requires an upper limit");
         let len = upper * std::mem::size_of::<T>();
 
-<<<<<<< HEAD
-    /// Extends the buffer with a new item, increasing its capacity if needed.
-    /// # Example
-    /// ```
-    /// # use arrow::buffer::MutableBuffer;
-    /// let mut buffer = MutableBuffer::new(0);
-    /// buffer.push(256u32);
-    /// assert_eq!(buffer.len(), 4) // u32 has 4 bytes
-    /// ```
-    #[inline]
-    pub fn push<T: ToByteSlice>(&mut self, item: T) {
-        let additional = std::mem::size_of::<T>();
-        self.reserve(additional);
-        unsafe {
-            let dst = self.data.as_ptr().add(self.len) as *mut T;
-            std::ptr::write(dst, item);
-        }
-        self.len += additional;
-    }
-
-    /// Extends the buffer by `additional` bytes equal to `0u8`, incrementing its capacity if needed.
-    #[inline]
-    pub fn extend(&mut self, additional: usize) {
-        self.resize(self.len + additional, 0);
-=======
         let mut buffer = MutableBuffer::new(len);
 
         let mut dst = buffer.data.as_ptr() as *mut T;
@@ -1206,7 +1128,6 @@
 
         buffer.extend_from_iter(iterator);
         buffer.into()
->>>>>>> 31050a4e
     }
 }
 
