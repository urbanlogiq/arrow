// Licensed to the Apache Software Foundation (ASF) under one
// or more contributor license agreements.  See the NOTICE file
// distributed with this work for additional information
// regarding copyright ownership.  The ASF licenses this file
// to you under the Apache License, Version 2.0 (the
// "License"); you may not use this file except in compliance
// with the License.  You may obtain a copy of the License at
//
//   http://www.apache.org/licenses/LICENSE-2.0
//
// Unless required by applicable law or agreed to in writing,
// software distributed under the License is distributed on an
// "AS IS" BASIS, WITHOUT WARRANTIES OR CONDITIONS OF ANY
// KIND, either express or implied.  See the License for the
// specific language governing permissions and limitations
// under the License.

use std::sync::Arc;

use crate::{buffer::MutableBuffer, datatypes::DataType, util::bit_util};

use super::{
    data::{into_buffers, new_buffers},
    ArrayData, ArrayDataRef,
};

mod boolean;
mod fixed_binary;
mod list;
mod null;
mod primitive;
mod structure;
mod utils;
mod variable_size;

type ExtendNullBits<'a> = Box<Fn(&mut _MutableArrayData, usize, usize) + 'a>;
// function that extends `[start..start+len]` to the mutable array.
// this is dynamic because different data_types influence how buffers and childs are extended.
type Extend<'a> = Box<Fn(&mut _MutableArrayData, usize, usize, usize) + 'a>;

type ExtendNulls = Box<Fn(&mut _MutableArrayData, usize) -> ()>;

/// A mutable [ArrayData] that knows how to freeze itself into an [ArrayData].
/// This is just a data container.
#[derive(Debug)]
struct _MutableArrayData<'a> {
    pub data_type: DataType,
    pub null_count: usize,

    pub len: usize,
    pub null_buffer: MutableBuffer,

    // arrow specification only allows up to 3 buffers (2 ignoring the nulls above).
    // Thus, we place them in the stack to avoid bound checks and greater data locality.
    pub buffer1: MutableBuffer,
    pub buffer2: MutableBuffer,
    pub child_data: Vec<MutableArrayData<'a>>,
}

impl<'a> _MutableArrayData<'a> {
    fn freeze(self, dictionary: Option<ArrayDataRef>) -> ArrayData {
        let buffers = into_buffers(&self.data_type, self.buffer1, self.buffer2);

        let child_data = match self.data_type {
            DataType::Dictionary(_, _) => vec![dictionary.unwrap()],
            _ => {
                let mut child_data = Vec::with_capacity(self.child_data.len());
                for child in self.child_data {
                    child_data.push(Arc::new(child.freeze()));
                }
                child_data
            }
        };
        ArrayData::new(
            self.data_type,
            self.len,
            Some(self.null_count),
            if self.null_count > 0 {
                Some(self.null_buffer.into())
            } else {
                None
            },
            0,
            buffers,
            child_data,
        )
    }
}

fn build_extend_null_bits(array: &ArrayData, use_nulls: bool) -> ExtendNullBits {
    if let Some(bitmap) = array.null_bitmap() {
        let bytes = bitmap.bits.as_slice();
        Box::new(move |mutable, start, len| {
            utils::resize_for_bits(&mut mutable.null_buffer, mutable.len + len);
            mutable.null_count += utils::set_bits(
                mutable.null_buffer.as_slice_mut(),
                bytes,
                mutable.len,
                array.offset() + start,
                len,
            );
        })
    } else if use_nulls {
        Box::new(|mutable, _, len| {
            utils::resize_for_bits(&mut mutable.null_buffer, mutable.len + len);
            let write_data = mutable.null_buffer.as_slice_mut();
            let offset = mutable.len;
            (0..len).for_each(|i| {
                bit_util::set_bit(write_data, offset + i);
            });
        })
    } else {
        Box::new(|_, _, _| {})
    }
}

/// Struct to efficiently and interactively create an [ArrayData] from an existing [ArrayData] by
/// copying chunks.
/// The main use case of this struct is to perform unary operations to arrays of arbitrary types, such as `filter` and `take`.
/// # Example:
///
/// ```
/// use std::sync::Arc;
/// use arrow::{array::{Int32Array, Array, MutableArrayData}};
///
/// let array = Int32Array::from(vec![1, 2, 3, 4, 5]).data();
/// // Create a new `MutableArrayData` from an array and with a capacity of 4.
/// // Capacity here is equivalent to `Vec::with_capacity`
/// let arrays = vec![array.as_ref()];
/// let mut mutable = MutableArrayData::new(arrays, false, 4);
/// mutable.extend(0, 1, 3); // extend from the slice [1..3], [2,3]
/// mutable.extend(0, 0, 3); // extend from the slice [0..3], [1,2,3]
/// // `.freeze()` to convert `MutableArrayData` into a `ArrayData`.
/// let new_array = Int32Array::from(Arc::new(mutable.freeze()));
/// assert_eq!(Int32Array::from(vec![2, 3, 1, 2, 3]), new_array);
/// ```
pub struct MutableArrayData<'a> {
    arrays: Vec<&'a ArrayData>,
    // The attributes in [_MutableArrayData] cannot be in [MutableArrayData] due to
    // mutability invariants (interior mutability):
    // [MutableArrayData] contains a function that can only mutate [_MutableArrayData], not
    // [MutableArrayData] itself
    data: _MutableArrayData<'a>,

    // the child data of the `Array` in Dictionary arrays.
    // This is not stored in `MutableArrayData` because these values constant and only needed
    // at the end, when freezing [_MutableArrayData].
    dictionary: Option<ArrayDataRef>,

    // function used to extend values from arrays. This function's lifetime is bound to the array
    // because it reads values from it.
    extend_values: Vec<Extend<'a>>,
    // function used to extend nulls from arrays. This function's lifetime is bound to the array
    // because it reads nulls from it.
    extend_null_bits: Vec<ExtendNullBits<'a>>,

    // function used to extend nulls.
    // this is independent of the arrays and therefore has no lifetime.
    extend_nulls: ExtendNulls,
}

impl<'a> std::fmt::Debug for MutableArrayData<'a> {
    fn fmt(&self, f: &mut std::fmt::Formatter) -> std::fmt::Result {
        // ignores the closures.
        f.debug_struct("MutableArrayData")
            .field("data", &self.data)
            .finish()
    }
}

fn build_extend(array: &ArrayData) -> Extend {
    use crate::datatypes::*;
    match array.data_type() {
        DataType::Null => null::build_extend(array),
        DataType::Boolean => boolean::build_extend(array),
        DataType::UInt8 => primitive::build_extend::<u8>(array),
        DataType::UInt16 => primitive::build_extend::<u16>(array),
        DataType::UInt32 => primitive::build_extend::<u32>(array),
        DataType::UInt64 => primitive::build_extend::<u64>(array),
        DataType::Int8 => primitive::build_extend::<i8>(array),
        DataType::Int16 => primitive::build_extend::<i16>(array),
        DataType::Int32 => primitive::build_extend::<i32>(array),
        DataType::Int64 => primitive::build_extend::<i64>(array),
        DataType::Float32 => primitive::build_extend::<f32>(array),
        DataType::Float64 => primitive::build_extend::<f64>(array),
        DataType::Date32(_)
        | DataType::Time32(_)
        | DataType::Interval(IntervalUnit::YearMonth) => {
            primitive::build_extend::<i32>(array)
        }
        DataType::Date64(_)
        | DataType::Time64(_)
        | DataType::Timestamp(_, _)
        | DataType::Duration(_)
        | DataType::Interval(IntervalUnit::DayTime) => {
            primitive::build_extend::<i64>(array)
        }
        DataType::Utf8 | DataType::Binary => variable_size::build_extend::<i32>(array),
        DataType::LargeUtf8 | DataType::LargeBinary => {
            variable_size::build_extend::<i64>(array)
        }
        DataType::List(_) => list::build_extend::<i32>(array),
        DataType::LargeList(_) => list::build_extend::<i64>(array),
        DataType::Dictionary(child_data_type, _) => match child_data_type.as_ref() {
            DataType::UInt8 => primitive::build_extend::<u8>(array),
            DataType::UInt16 => primitive::build_extend::<u16>(array),
            DataType::UInt32 => primitive::build_extend::<u32>(array),
            DataType::UInt64 => primitive::build_extend::<u64>(array),
            DataType::Int8 => primitive::build_extend::<i8>(array),
            DataType::Int16 => primitive::build_extend::<i16>(array),
            DataType::Int32 => primitive::build_extend::<i32>(array),
            DataType::Int64 => primitive::build_extend::<i64>(array),
            _ => unreachable!(),
        },
        DataType::Struct(_) => structure::build_extend(array),
        DataType::FixedSizeBinary(_) => fixed_binary::build_extend(array),
        DataType::Float16 => unreachable!(),
        /*
        DataType::FixedSizeList(_, _) => {}
        DataType::Union(_) => {}
        */
        _ => todo!("Take and filter operations still not supported for this datatype"),
    }
}

fn build_extend_nulls(data_type: &DataType) -> ExtendNulls {
    use crate::datatypes::*;
    Box::new(match data_type {
        DataType::Null => null::extend_nulls,
        DataType::Boolean => boolean::extend_nulls,
        DataType::UInt8 => primitive::extend_nulls::<u8>,
        DataType::UInt16 => primitive::extend_nulls::<u16>,
        DataType::UInt32 => primitive::extend_nulls::<u32>,
        DataType::UInt64 => primitive::extend_nulls::<u64>,
        DataType::Int8 => primitive::extend_nulls::<i8>,
        DataType::Int16 => primitive::extend_nulls::<i16>,
        DataType::Int32 => primitive::extend_nulls::<i32>,
        DataType::Int64 => primitive::extend_nulls::<i64>,
        DataType::Float32 => primitive::extend_nulls::<f32>,
        DataType::Float64 => primitive::extend_nulls::<f64>,
        DataType::Date32(_)
        | DataType::Time32(_)
        | DataType::Interval(IntervalUnit::YearMonth) => primitive::extend_nulls::<i32>,
        DataType::Date64(_)
        | DataType::Time64(_)
        | DataType::Timestamp(_, _)
        | DataType::Duration(_)
        | DataType::Interval(IntervalUnit::DayTime) => primitive::extend_nulls::<i64>,
        DataType::Utf8 | DataType::Binary => variable_size::extend_nulls::<i32>,
        DataType::LargeUtf8 | DataType::LargeBinary => variable_size::extend_nulls::<i64>,
        DataType::List(_) => list::extend_nulls::<i32>,
        DataType::LargeList(_) => list::extend_nulls::<i64>,
        DataType::Dictionary(child_data_type, _) => match child_data_type.as_ref() {
            DataType::UInt8 => primitive::extend_nulls::<u8>,
            DataType::UInt16 => primitive::extend_nulls::<u16>,
            DataType::UInt32 => primitive::extend_nulls::<u32>,
            DataType::UInt64 => primitive::extend_nulls::<u64>,
            DataType::Int8 => primitive::extend_nulls::<i8>,
            DataType::Int16 => primitive::extend_nulls::<i16>,
            DataType::Int32 => primitive::extend_nulls::<i32>,
            DataType::Int64 => primitive::extend_nulls::<i64>,
            _ => unreachable!(),
        },
        DataType::Struct(_) => structure::extend_nulls,
        DataType::FixedSizeBinary(_) => fixed_binary::extend_nulls,
        DataType::Float16 => unreachable!(),
        /*
        DataType::FixedSizeList(_, _) => {}
        DataType::Union(_) => {}
        */
        _ => todo!("Take and filter operations still not supported for this datatype"),
    })
}

impl<'a> MutableArrayData<'a> {
    /// returns a new [MutableArrayData] with capacity to `capacity` slots and specialized to create an
    /// [ArrayData] from multiple `arrays`.
    ///
    /// `use_nulls` is a flag used to optimize insertions. It should be `false` if the only source of nulls
    /// are the arrays themselves and `true` if the user plans to call [MutableArrayData::extend_nulls].
    /// In other words, if `use_nulls` is `false`, calling [MutableArrayData::extend_nulls] should not be used.
    pub fn new(arrays: Vec<&'a ArrayData>, mut use_nulls: bool, capacity: usize) -> Self {
        let data_type = arrays[0].data_type();
        use crate::datatypes::*;

        // if any of the arrays has nulls, insertions from any array requires setting bits
        // as there is at least one array with nulls.
        if arrays.iter().any(|array| array.null_count() > 0) {
            use_nulls = true;
        };

<<<<<<< HEAD
        let empty_buffer = MutableBuffer::new(0);
        let [buffer1, buffer2] = match &data_type {
            DataType::Null => [empty_buffer, MutableBuffer::new(0)],
            DataType::Boolean => {
                let bytes = bit_util::ceil(capacity, 8);
                let buffer = MutableBuffer::from_len_zeroed(bytes);
                [buffer, empty_buffer]
            }
            DataType::UInt8 => {
                [MutableBuffer::new(capacity * size_of::<u8>()), empty_buffer]
            }
            DataType::UInt16 => [
                MutableBuffer::new(capacity * size_of::<u16>()),
                empty_buffer,
            ],
            DataType::UInt32 => [
                MutableBuffer::new(capacity * size_of::<u32>()),
                empty_buffer,
            ],
            DataType::UInt64 => [
                MutableBuffer::new(capacity * size_of::<u64>()),
                empty_buffer,
            ],
            DataType::Int8 => {
                [MutableBuffer::new(capacity * size_of::<i8>()), empty_buffer]
            }
            DataType::Int16 => [
                MutableBuffer::new(capacity * size_of::<i16>()),
                empty_buffer,
            ],
            DataType::Int32 => [
                MutableBuffer::new(capacity * size_of::<i32>()),
                empty_buffer,
            ],
            DataType::Int64 => [
                MutableBuffer::new(capacity * size_of::<i64>()),
                empty_buffer,
            ],
            DataType::Float32 => [
                MutableBuffer::new(capacity * size_of::<f32>()),
                empty_buffer,
            ],
            DataType::Float64 => [
                MutableBuffer::new(capacity * size_of::<f64>()),
                empty_buffer,
            ],
            DataType::Date32(_) | DataType::Time32(_) => [
                MutableBuffer::new(capacity * size_of::<i32>()),
                empty_buffer,
            ],
            DataType::Date64(_)
            | DataType::Time64(_)
            | DataType::Duration(_)
            | DataType::Timestamp(_, _) => [
                MutableBuffer::new(capacity * size_of::<i64>()),
                empty_buffer,
            ],
            DataType::Interval(IntervalUnit::YearMonth) => [
                MutableBuffer::new(capacity * size_of::<i32>()),
                empty_buffer,
            ],
            DataType::Interval(IntervalUnit::DayTime) => [
                MutableBuffer::new(capacity * size_of::<i64>()),
                empty_buffer,
            ],
            DataType::Utf8 | DataType::Binary => {
                let mut buffer = MutableBuffer::new((1 + capacity) * size_of::<i32>());
                // safety: `unsafe` code assumes that this buffer is initialized with one element
                buffer.push(0i32);
                [buffer, MutableBuffer::new(capacity * size_of::<u8>())]
            }
            DataType::LargeUtf8 | DataType::LargeBinary => {
                let mut buffer = MutableBuffer::new((1 + capacity) * size_of::<i64>());
                // safety: `unsafe` code assumes that this buffer is initialized with one element
                buffer.push(0i64);
                [buffer, MutableBuffer::new(capacity * size_of::<u8>())]
            }
            DataType::List(_) => {
                // offset buffer always starts with a zero
                let mut buffer = MutableBuffer::new((1 + capacity) * size_of::<i32>());
                buffer.push(0i32);
                [buffer, empty_buffer]
            }
            DataType::LargeList(_) => {
                // offset buffer always starts with a zero
                let mut buffer = MutableBuffer::new((1 + capacity) * size_of::<i64>());
                buffer.push(0i64);
                [buffer, empty_buffer]
            }
            DataType::FixedSizeBinary(size) => {
                [MutableBuffer::new(capacity * *size as usize), empty_buffer]
            }
            DataType::Dictionary(child_data_type, _) => match child_data_type.as_ref() {
                DataType::UInt8 => {
                    [MutableBuffer::new(capacity * size_of::<u8>()), empty_buffer]
                }
                DataType::UInt16 => [
                    MutableBuffer::new(capacity * size_of::<u16>()),
                    empty_buffer,
                ],
                DataType::UInt32 => [
                    MutableBuffer::new(capacity * size_of::<u32>()),
                    empty_buffer,
                ],
                DataType::UInt64 => [
                    MutableBuffer::new(capacity * size_of::<u64>()),
                    empty_buffer,
                ],
                DataType::Int8 => {
                    [MutableBuffer::new(capacity * size_of::<i8>()), empty_buffer]
                }
                DataType::Int16 => [
                    MutableBuffer::new(capacity * size_of::<i16>()),
                    empty_buffer,
                ],
                DataType::Int32 => [
                    MutableBuffer::new(capacity * size_of::<i32>()),
                    empty_buffer,
                ],
                DataType::Int64 => [
                    MutableBuffer::new(capacity * size_of::<i64>()),
                    empty_buffer,
                ],
                _ => unreachable!(),
            },
            DataType::Float16 => unreachable!(),
            DataType::Struct(_) => [empty_buffer, MutableBuffer::new(0)],
            _ => {
                todo!("Take and filter operations still not supported for this datatype")
            }
        };
=======
        let [buffer1, buffer2] = new_buffers(data_type, capacity);
>>>>>>> 31050a4e

        let child_data = match &data_type {
            DataType::Null
            | DataType::Boolean
            | DataType::UInt8
            | DataType::UInt16
            | DataType::UInt32
            | DataType::UInt64
            | DataType::Int8
            | DataType::Int16
            | DataType::Int32
            | DataType::Int64
            | DataType::Float32
            | DataType::Float64
            | DataType::Date32(_)
            | DataType::Date64(_)
            | DataType::Time32(_)
            | DataType::Time64(_)
            | DataType::Duration(_)
            | DataType::Timestamp(_, _)
            | DataType::Utf8
            | DataType::Binary
            | DataType::LargeUtf8
            | DataType::LargeBinary
            | DataType::Interval(_)
            | DataType::FixedSizeBinary(_) => vec![],
            DataType::List(_) | DataType::LargeList(_) => {
                let childs = arrays
                    .iter()
                    .map(|array| array.child_data()[0].as_ref())
                    .collect::<Vec<_>>();
                vec![MutableArrayData::new(childs, use_nulls, capacity)]
            }
            // the dictionary type just appends keys and clones the values.
            DataType::Dictionary(_, _) => vec![],
            DataType::Float16 => unreachable!(),
            DataType::Struct(fields) => (0..fields.len())
                .map(|i| {
                    let child_arrays = arrays
                        .iter()
                        .map(|array| array.child_data()[i].as_ref())
                        .collect::<Vec<_>>();
                    MutableArrayData::new(child_arrays, use_nulls, capacity)
                })
                .collect::<Vec<_>>(),
            _ => {
                todo!("Take and filter operations still not supported for this datatype")
            }
        };

        let dictionary = match &data_type {
            DataType::Dictionary(_, _) => Some(arrays[0].child_data()[0].clone()),
            _ => None,
        };

        let extend_nulls = build_extend_nulls(data_type);

        let extend_null_bits = arrays
            .iter()
            .map(|array| build_extend_null_bits(array, use_nulls))
            .collect();

        let null_bytes = bit_util::ceil(capacity, 8);
        let null_buffer = MutableBuffer::from_len_zeroed(null_bytes);

        let extend_values = arrays.iter().map(|array| build_extend(array)).collect();

        let data = _MutableArrayData {
            data_type: data_type.clone(),
            len: 0,
            null_count: 0,
            null_buffer,
            buffer1,
            buffer2,
            child_data,
        };
        Self {
            arrays,
            data,
            dictionary,
            extend_values,
            extend_null_bits,
            extend_nulls,
        }
    }

    /// Extends this [MutableArrayData] with elements from the bounded [ArrayData] at `start`
    /// and for a size of `len`.
    /// # Panic
    /// This function panics if the range is out of bounds, i.e. if `start + len >= array.len()`.
    pub fn extend(&mut self, index: usize, start: usize, end: usize) {
        let len = end - start;
        (self.extend_null_bits[index])(&mut self.data, start, len);
        (self.extend_values[index])(&mut self.data, index, start, len);
        self.data.len += len;
    }

    /// Extends this [MutableArrayData] with null elements, disregarding the bound arrays
    pub fn extend_nulls(&mut self, len: usize) {
        self.data.null_count += len;
        (self.extend_nulls)(&mut self.data, len);
        self.data.len += len;
    }

    /// Creates a [ArrayData] from the pushed regions up to this point, consuming `self`.
    pub fn freeze(self) -> ArrayData {
        self.data.freeze(self.dictionary)
    }
}

#[cfg(test)]
mod tests {
    use std::convert::TryFrom;

    use super::*;

    use crate::{
        array::{
            Array, ArrayDataRef, ArrayRef, BooleanArray, DictionaryArray,
            FixedSizeBinaryArray, Int16Array, Int16Type, Int32Array, Int64Array,
            Int64Builder, ListBuilder, NullArray, PrimitiveBuilder, StringArray,
            StringDictionaryBuilder, StructArray, UInt8Array,
        },
        buffer::Buffer,
        datatypes::Field,
    };
    use crate::{
        array::{ListArray, StringBuilder},
        error::Result,
    };

    /// tests extending from a primitive array w/ offset nor nulls
    #[test]
    fn test_primitive() {
        let b = UInt8Array::from(vec![Some(1), Some(2), Some(3)]).data();
        let arrays = vec![b.as_ref()];
        let mut a = MutableArrayData::new(arrays, false, 3);
        a.extend(0, 0, 2);
        let result = a.freeze();
        let array = UInt8Array::from(Arc::new(result));
        let expected = UInt8Array::from(vec![Some(1), Some(2)]);
        assert_eq!(array, expected);
    }

    /// tests extending from a primitive array with offset w/ nulls
    #[test]
    fn test_primitive_offset() {
        let b = UInt8Array::from(vec![Some(1), Some(2), Some(3)]);
        let b = b.slice(1, 2).data();
        let arrays = vec![b.as_ref()];
        let mut a = MutableArrayData::new(arrays, false, 2);
        a.extend(0, 0, 2);
        let result = a.freeze();
        let array = UInt8Array::from(Arc::new(result));
        let expected = UInt8Array::from(vec![Some(2), Some(3)]);
        assert_eq!(array, expected);
    }

    /// tests extending from a primitive array with offset and nulls
    #[test]
    fn test_primitive_null_offset() {
        let b = UInt8Array::from(vec![Some(1), None, Some(3)]);
        let b = b.slice(1, 2).data();
        let arrays = vec![b.as_ref()];
        let mut a = MutableArrayData::new(arrays, false, 2);
        a.extend(0, 0, 2);
        let result = a.freeze();
        let array = UInt8Array::from(Arc::new(result));
        let expected = UInt8Array::from(vec![None, Some(3)]);
        assert_eq!(array, expected);
    }

    #[test]
    fn test_primitive_null_offset_nulls() {
        let b = UInt8Array::from(vec![Some(1), Some(2), Some(3)]);
        let b = b.slice(1, 2).data();
        let arrays = vec![b.as_ref()];
        let mut a = MutableArrayData::new(arrays, true, 2);
        a.extend(0, 0, 2);
        a.extend_nulls(3);
        a.extend(0, 1, 2);
        let result = a.freeze();
        let array = UInt8Array::from(Arc::new(result));
        let expected =
            UInt8Array::from(vec![Some(2), Some(3), None, None, None, Some(3)]);
        assert_eq!(array, expected);
    }

    #[test]
    fn test_list_null_offset() -> Result<()> {
        let int_builder = Int64Builder::new(24);
        let mut builder = ListBuilder::<Int64Builder>::new(int_builder);
        builder.values().append_slice(&[1, 2, 3])?;
        builder.append(true)?;
        builder.values().append_slice(&[4, 5])?;
        builder.append(true)?;
        builder.values().append_slice(&[6, 7, 8])?;
        builder.append(true)?;
        let array = builder.finish().data();
        let arrays = vec![array.as_ref()];

        let mut mutable = MutableArrayData::new(arrays, false, 0);
        mutable.extend(0, 0, 1);

        let result = mutable.freeze();
        let array = ListArray::from(Arc::new(result));

        let int_builder = Int64Builder::new(24);
        let mut builder = ListBuilder::<Int64Builder>::new(int_builder);
        builder.values().append_slice(&[1, 2, 3])?;
        builder.append(true)?;
        let expected = builder.finish();

        assert_eq!(array, expected);

        Ok(())
    }

    /// tests extending from a variable-sized (strings and binary) array w/ offset with nulls
    #[test]
    fn test_variable_sized_nulls() {
        let array =
            StringArray::from(vec![Some("a"), Some("bc"), None, Some("defh")]).data();
        let arrays = vec![array.as_ref()];

        let mut mutable = MutableArrayData::new(arrays, false, 0);

        mutable.extend(0, 1, 3);

        let result = mutable.freeze();
        let result = StringArray::from(Arc::new(result));

        let expected = StringArray::from(vec![Some("bc"), None]);
        assert_eq!(result, expected);
    }

    /// tests extending from a variable-sized (strings and binary) array
    /// with an offset and nulls
    #[test]
    fn test_variable_sized_offsets() {
        let array =
            StringArray::from(vec![Some("a"), Some("bc"), None, Some("defh")]).data();
        let array = array.slice(1, 3);

        let arrays = vec![&array];

        let mut mutable = MutableArrayData::new(arrays, false, 0);

        mutable.extend(0, 0, 3);

        let result = mutable.freeze();
        let result = StringArray::from(Arc::new(result));

        let expected = StringArray::from(vec![Some("bc"), None, Some("defh")]);
        assert_eq!(result, expected);
    }

    #[test]
    fn test_string_offsets() {
        let array =
            StringArray::from(vec![Some("a"), Some("bc"), None, Some("defh")]).data();
        let array = array.slice(1, 3);

        let arrays = vec![&array];

        let mut mutable = MutableArrayData::new(arrays, false, 0);

        mutable.extend(0, 0, 3);

        let result = mutable.freeze();
        let result = StringArray::from(Arc::new(result));

        let expected = StringArray::from(vec![Some("bc"), None, Some("defh")]);
        assert_eq!(result, expected);
    }

    #[test]
    fn test_multiple_with_nulls() {
        let array1 = StringArray::from(vec!["hello", "world"]).data();
        let array2 = StringArray::from(vec![Some("1"), None]).data();

        let arrays = vec![array1.as_ref(), array2.as_ref()];

        let mut mutable = MutableArrayData::new(arrays, false, 5);

        mutable.extend(0, 0, 2);
        mutable.extend(1, 0, 2);

        let result = mutable.freeze();
        let result = StringArray::from(Arc::new(result));

        let expected =
            StringArray::from(vec![Some("hello"), Some("world"), Some("1"), None]);
        assert_eq!(result, expected);
    }

    #[test]
    fn test_string_null_offset_nulls() {
        let array =
            StringArray::from(vec![Some("a"), Some("bc"), None, Some("defh")]).data();
        let array = array.slice(1, 3);

        let arrays = vec![&array];

        let mut mutable = MutableArrayData::new(arrays, true, 0);

        mutable.extend(0, 1, 3);
        mutable.extend_nulls(1);

        let result = mutable.freeze();
        let result = StringArray::from(Arc::new(result));

        let expected = StringArray::from(vec![None, Some("defh"), None]);
        assert_eq!(result, expected);
    }

    #[test]
    fn test_bool() {
        let array =
            BooleanArray::from(vec![Some(false), Some(true), None, Some(false)]).data();
        let arrays = vec![array.as_ref()];

        let mut mutable = MutableArrayData::new(arrays, false, 0);

        mutable.extend(0, 1, 3);

        let result = mutable.freeze();
        let result = BooleanArray::from(Arc::new(result));

        let expected = BooleanArray::from(vec![Some(true), None]);
        assert_eq!(result, expected);
    }

    #[test]
    fn test_null() {
        let array1 = NullArray::new(10).data();
        let array2 = NullArray::new(5).data();
        let arrays = vec![array1.as_ref(), array2.as_ref()];

        let mut mutable = MutableArrayData::new(arrays, false, 0);

        mutable.extend(0, 1, 3);
        mutable.extend(1, 0, 1);

        let result = mutable.freeze();
        let result = NullArray::from(Arc::new(result));

        let expected = NullArray::new(3);
        assert_eq!(result, expected);
    }

    fn create_dictionary_array(values: &[&str], keys: &[Option<&str>]) -> ArrayDataRef {
        let values = StringArray::from(values.to_vec());
        let mut builder = StringDictionaryBuilder::new_with_dictionary(
            PrimitiveBuilder::<Int16Type>::new(3),
            &values,
        )
        .unwrap();
        for key in keys {
            if let Some(v) = key {
                builder.append(v).unwrap();
            } else {
                builder.append_null().unwrap()
            }
        }
        builder.finish().data()
    }

    #[test]
    fn test_dictionary() {
        // (a, b, c), (0, 1, 0, 2) => (a, b, a, c)
        let array = create_dictionary_array(
            &["a", "b", "c"],
            &[Some("a"), Some("b"), None, Some("c")],
        );
        let arrays = vec![array.as_ref()];

        let mut mutable = MutableArrayData::new(arrays, false, 0);

        mutable.extend(0, 1, 3);

        let result = mutable.freeze();
        let result = DictionaryArray::from(Arc::new(result));

        let expected = Int16Array::from(vec![Some(1), None]);
        assert_eq!(result.keys(), &expected);
    }

    #[test]
    fn test_struct() {
        let strings: ArrayRef = Arc::new(StringArray::from(vec![
            Some("joe"),
            None,
            None,
            Some("mark"),
            Some("doe"),
        ]));
        let ints: ArrayRef = Arc::new(Int32Array::from(vec![
            Some(1),
            Some(2),
            Some(3),
            Some(4),
            Some(5),
        ]));

        let array =
            StructArray::try_from(vec![("f1", strings.clone()), ("f2", ints.clone())])
                .unwrap()
                .data();
        let arrays = vec![array.as_ref()];
        let mut mutable = MutableArrayData::new(arrays, false, 0);

        mutable.extend(0, 1, 3);
        let data = mutable.freeze();
        let array = StructArray::from(Arc::new(data));

        let expected = StructArray::try_from(vec![
            ("f1", strings.slice(1, 2)),
            ("f2", ints.slice(1, 2)),
        ])
        .unwrap();
        assert_eq!(array, expected)
    }

    #[test]
    fn test_struct_nulls() {
        let strings: ArrayRef = Arc::new(StringArray::from(vec![
            Some("joe"),
            None,
            None,
            Some("mark"),
            Some("doe"),
        ]));
        let ints: ArrayRef = Arc::new(Int32Array::from(vec![
            Some(1),
            Some(2),
            None,
            Some(4),
            Some(5),
        ]));

        let array =
            StructArray::try_from(vec![("f1", strings.clone()), ("f2", ints.clone())])
                .unwrap()
                .data();
        let arrays = vec![array.as_ref()];

        let mut mutable = MutableArrayData::new(arrays, false, 0);

        mutable.extend(0, 1, 3);
        let data = mutable.freeze();
        let array = StructArray::from(Arc::new(data));

        let expected_string = Arc::new(StringArray::from(vec![None, None])) as ArrayRef;
        let expected_int = Arc::new(Int32Array::from(vec![Some(2), None])) as ArrayRef;

        let expected =
            StructArray::try_from(vec![("f1", expected_string), ("f2", expected_int)])
                .unwrap();
        assert_eq!(array, expected)
    }

    #[test]
    fn test_struct_many() {
        let strings: ArrayRef = Arc::new(StringArray::from(vec![
            Some("joe"),
            None,
            None,
            Some("mark"),
            Some("doe"),
        ]));
        let ints: ArrayRef = Arc::new(Int32Array::from(vec![
            Some(1),
            Some(2),
            None,
            Some(4),
            Some(5),
        ]));

        let array =
            StructArray::try_from(vec![("f1", strings.clone()), ("f2", ints.clone())])
                .unwrap()
                .data();
        let arrays = vec![array.as_ref(), array.as_ref()];
        let mut mutable = MutableArrayData::new(arrays, false, 0);

        mutable.extend(0, 1, 3);
        mutable.extend(1, 0, 2);
        let data = mutable.freeze();
        let array = StructArray::from(Arc::new(data));

        let expected_string =
            Arc::new(StringArray::from(vec![None, None, Some("joe"), None])) as ArrayRef;
        let expected_int =
            Arc::new(Int32Array::from(vec![Some(2), None, Some(1), Some(2)])) as ArrayRef;

        let expected =
            StructArray::try_from(vec![("f1", expected_string), ("f2", expected_int)])
                .unwrap();
        assert_eq!(array, expected)
    }

    #[test]
    fn test_binary_fixed_sized_offsets() {
        let array =
            FixedSizeBinaryArray::from(vec![vec![0, 0], vec![0, 1], vec![0, 2]]).data();
        let array = array.slice(1, 2);
        // = [[0, 1], [0, 2]] due to the offset = 1

        let arrays = vec![&array];

        let mut mutable = MutableArrayData::new(arrays, false, 0);

        mutable.extend(0, 1, 2);
        mutable.extend(0, 0, 1);

        let result = mutable.freeze();
        let result = FixedSizeBinaryArray::from(Arc::new(result));

        let expected = FixedSizeBinaryArray::from(vec![vec![0, 2], vec![0, 1]]);
        assert_eq!(result, expected);
    }

    #[test]
    fn test_list_append() -> Result<()> {
        let mut builder = ListBuilder::<Int64Builder>::new(Int64Builder::new(24));
        builder.values().append_slice(&[1, 2, 3])?;
        builder.append(true)?;
        builder.values().append_slice(&[4, 5])?;
        builder.append(true)?;
        builder.values().append_slice(&[6, 7, 8])?;
        builder.values().append_slice(&[9, 10, 11])?;
        builder.append(true)?;
        let a = builder.finish().data();

        let a_builder = Int64Builder::new(24);
        let mut a_builder = ListBuilder::<Int64Builder>::new(a_builder);
        a_builder.values().append_slice(&[12, 13])?;
        a_builder.append(true)?;
        a_builder.append(true)?;
        a_builder.values().append_slice(&[14, 15])?;
        a_builder.append(true)?;
        let b = a_builder.finish();

        let b = b.data();
        let c = b.slice(1, 2);

        let mut mutable =
            MutableArrayData::new(vec![a.as_ref(), b.as_ref(), &c], false, 1);
        mutable.extend(0, 0, a.len());
        mutable.extend(1, 0, b.len());
        mutable.extend(2, 0, c.len());

        let finished = mutable.freeze();

        let expected_int_array = Int64Array::from(vec![
            Some(1),
            Some(2),
            Some(3),
            Some(4),
            Some(5),
            Some(6),
            Some(7),
            Some(8),
            Some(9),
            Some(10),
            Some(11),
            // append first array
            Some(12),
            Some(13),
            Some(14),
            Some(15),
            // append second array
            Some(14),
            Some(15),
        ]);
        let list_value_offsets =
            Buffer::from_slice_ref(&[0i32, 3, 5, 11, 13, 13, 15, 15, 17]);
        let expected_list_data = ArrayData::new(
            DataType::List(Box::new(Field::new("item", DataType::Int64, true))),
            8,
            None,
            None,
            0,
            vec![list_value_offsets],
            vec![expected_int_array.data()],
        );
        assert_eq!(finished, expected_list_data);

        Ok(())
    }

    #[test]
    fn test_list_nulls_append() -> Result<()> {
        let mut builder = ListBuilder::<Int64Builder>::new(Int64Builder::new(32));
        builder.values().append_slice(&[1, 2, 3])?;
        builder.append(true)?;
        builder.values().append_slice(&[4, 5])?;
        builder.append(true)?;
        builder.append(false)?;
        builder.values().append_slice(&[6, 7, 8])?;
        builder.values().append_null()?;
        builder.values().append_null()?;
        builder.values().append_slice(&[9, 10, 11])?;
        builder.append(true)?;
        let a = builder.finish();
        let a = a.data();

        let mut builder = ListBuilder::<Int64Builder>::new(Int64Builder::new(32));
        builder.values().append_slice(&[12, 13])?;
        builder.append(true)?;
        builder.append(false)?;
        builder.append(true)?;
        builder.values().append_null()?;
        builder.values().append_null()?;
        builder.values().append_slice(&[14, 15])?;
        builder.append(true)?;
        let b = builder.finish();
        let b = b.data();
        let c = b.slice(1, 2);
        let d = b.slice(2, 2);

        let mut mutable =
            MutableArrayData::new(vec![a.as_ref(), b.as_ref(), &c, &d], false, 10);

        mutable.extend(0, 0, a.len());
        mutable.extend(1, 0, b.len());
        mutable.extend(2, 0, c.len());
        mutable.extend(3, 0, d.len());
        let result = mutable.freeze();

        let expected_int_array = Int64Array::from(vec![
            Some(1),
            Some(2),
            Some(3),
            Some(4),
            Some(5),
            Some(6),
            Some(7),
            Some(8),
            None,
            None,
            Some(9),
            Some(10),
            Some(11),
            // second array
            Some(12),
            Some(13),
            None,
            None,
            Some(14),
            Some(15),
            // slice(1, 2) results in no values added
            None,
            None,
            Some(14),
            Some(15),
        ]);
        let list_value_offsets =
            Buffer::from_slice_ref(&[0, 3, 5, 5, 13, 15, 15, 15, 19, 19, 19, 19, 23]);
        let expected_list_data = ArrayData::new(
            DataType::List(Box::new(Field::new("item", DataType::Int64, true))),
            12,
            None,
            Some(Buffer::from(&[0b11011011, 0b1110])),
            0,
            vec![list_value_offsets],
            vec![expected_int_array.data()],
        );
        assert_eq!(result, expected_list_data);

        Ok(())
    }

    #[test]
    fn test_list_of_strings_append() -> Result<()> {
        // [["alpha", "beta", None]]
        let mut builder = ListBuilder::new(StringBuilder::new(32));
        builder.values().append_value("Hello")?;
        builder.values().append_value("Arrow")?;
        builder.values().append_null()?;
        builder.append(true)?;
        let a = builder.finish().data();

        // [["alpha", "beta"], [None], ["gamma", "delta", None]]
        let mut builder = ListBuilder::new(StringBuilder::new(32));
        builder.values().append_value("alpha")?;
        builder.values().append_value("beta")?;
        builder.append(true)?;
        builder.values().append_null()?;
        builder.append(true)?;
        builder.values().append_value("gamma")?;
        builder.values().append_value("delta")?;
        builder.values().append_null()?;
        builder.append(true)?;
        let b = builder.finish().data();

        let mut mutable = MutableArrayData::new(vec![a.as_ref(), b.as_ref()], false, 10);

        mutable.extend(0, 0, a.len());
        mutable.extend(1, 0, b.len());
        mutable.extend(1, 1, 3);
        mutable.extend(1, 0, 0);
        let result = mutable.freeze();

        let expected_string_array = StringArray::from(vec![
            // extend a[0..a.len()]
            // a[0]
            Some("Hello"),
            Some("Arrow"),
            None,
            // extend b[0..b.len()]
            // b[0]
            Some("alpha"),
            Some("beta"),
            // b[1]
            None,
            // b[2]
            Some("gamma"),
            Some("delta"),
            None,
            // extend b[1..3]
            // b[1]
            None,
            // b[2]
            Some("gamma"),
            Some("delta"),
            None,
            // extend b[0..0]
        ]);
        let list_value_offsets = Buffer::from_slice_ref(&[0, 3, 5, 6, 9, 10, 13]);
        let expected_list_data = ArrayData::new(
            DataType::List(Box::new(Field::new("item", DataType::Utf8, true))),
            6,
            None,
            None,
            0,
            vec![list_value_offsets],
            vec![expected_string_array.data()],
        );
        assert_eq!(result, expected_list_data);
        Ok(())
    }

    #[test]
    fn test_fixed_size_binary_append() -> Result<()> {
        let a = vec![Some(vec![1, 2]), Some(vec![3, 4]), Some(vec![5, 6])];
        let a = FixedSizeBinaryArray::from(a).data();

        let b = vec![
            Some(vec![7, 8]),
            Some(vec![9, 10]),
            None,
            Some(vec![13, 14]),
            None,
        ];
        let b = FixedSizeBinaryArray::from(b).data();

        let mut mutable = MutableArrayData::new(vec![a.as_ref(), b.as_ref()], false, 10);

        mutable.extend(0, 0, a.len());
        mutable.extend(1, 0, b.len());
        mutable.extend(1, 1, 4);
        mutable.extend(1, 2, 3);
        mutable.extend(1, 5, 5);
        let result = mutable.freeze();

        let expected = vec![
            // a
            Some(vec![1, 2]),
            Some(vec![3, 4]),
            Some(vec![5, 6]),
            // b
            Some(vec![7, 8]),
            Some(vec![9, 10]),
            None,
            Some(vec![13, 14]),
            None,
            // b[1..4]
            Some(vec![9, 10]),
            None,
            Some(vec![13, 14]),
            // b[2..3]
            None,
            // b[4..4]
        ];
        let expected = FixedSizeBinaryArray::from(expected).data();
        assert_eq!(&result, expected.as_ref());
        Ok(())
    }

    /*
    // this is an old test used on a meanwhile removed dead code
    // that is still useful when `MutableArrayData` supports fixed-size lists.
    #[test]
    fn test_fixed_size_list_append() -> Result<()> {
        let int_builder = UInt16Builder::new(64);
        let mut builder = FixedSizeListBuilder::<UInt16Builder>::new(int_builder, 2);
        builder.values().append_slice(&[1, 2])?;
        builder.append(true)?;
        builder.values().append_slice(&[3, 4])?;
        builder.append(false)?;
        builder.values().append_slice(&[5, 6])?;
        builder.append(true)?;

        let a_builder = UInt16Builder::new(64);
        let mut a_builder = FixedSizeListBuilder::<UInt16Builder>::new(a_builder, 2);
        a_builder.values().append_slice(&[7, 8])?;
        a_builder.append(true)?;
        a_builder.values().append_slice(&[9, 10])?;
        a_builder.append(true)?;
        a_builder.values().append_slice(&[11, 12])?;
        a_builder.append(false)?;
        a_builder.values().append_slice(&[13, 14])?;
        a_builder.append(true)?;
        a_builder.values().append_null()?;
        a_builder.values().append_null()?;
        a_builder.append(true)?;
        let a = a_builder.finish();

        // append array
        builder.append_data(&[
            a.data(),
            a.slice(1, 3).data(),
            a.slice(2, 1).data(),
            a.slice(5, 0).data(),
        ])?;
        let finished = builder.finish();

        let expected_int_array = UInt16Array::from(vec![
            Some(1),
            Some(2),
            Some(3),
            Some(4),
            Some(5),
            Some(6),
            // append first array
            Some(7),
            Some(8),
            Some(9),
            Some(10),
            Some(11),
            Some(12),
            Some(13),
            Some(14),
            None,
            None,
            // append slice(1, 3)
            Some(9),
            Some(10),
            Some(11),
            Some(12),
            Some(13),
            Some(14),
            // append slice(2, 1)
            Some(11),
            Some(12),
        ]);
        let expected_list_data = ArrayData::new(
            DataType::FixedSizeList(
                Box::new(Field::new("item", DataType::UInt16, true)),
                2,
            ),
            12,
            None,
            None,
            0,
            vec![],
            vec![expected_int_array.data()],
        );
        let expected_list =
            FixedSizeListArray::from(Arc::new(expected_list_data) as ArrayDataRef);
        assert_eq!(&expected_list.values(), &finished.values());
        assert_eq!(expected_list.len(), finished.len());

        Ok(())
    }
    */
}<|MERGE_RESOLUTION|>--- conflicted
+++ resolved
@@ -289,141 +289,7 @@
             use_nulls = true;
         };
 
-<<<<<<< HEAD
-        let empty_buffer = MutableBuffer::new(0);
-        let [buffer1, buffer2] = match &data_type {
-            DataType::Null => [empty_buffer, MutableBuffer::new(0)],
-            DataType::Boolean => {
-                let bytes = bit_util::ceil(capacity, 8);
-                let buffer = MutableBuffer::from_len_zeroed(bytes);
-                [buffer, empty_buffer]
-            }
-            DataType::UInt8 => {
-                [MutableBuffer::new(capacity * size_of::<u8>()), empty_buffer]
-            }
-            DataType::UInt16 => [
-                MutableBuffer::new(capacity * size_of::<u16>()),
-                empty_buffer,
-            ],
-            DataType::UInt32 => [
-                MutableBuffer::new(capacity * size_of::<u32>()),
-                empty_buffer,
-            ],
-            DataType::UInt64 => [
-                MutableBuffer::new(capacity * size_of::<u64>()),
-                empty_buffer,
-            ],
-            DataType::Int8 => {
-                [MutableBuffer::new(capacity * size_of::<i8>()), empty_buffer]
-            }
-            DataType::Int16 => [
-                MutableBuffer::new(capacity * size_of::<i16>()),
-                empty_buffer,
-            ],
-            DataType::Int32 => [
-                MutableBuffer::new(capacity * size_of::<i32>()),
-                empty_buffer,
-            ],
-            DataType::Int64 => [
-                MutableBuffer::new(capacity * size_of::<i64>()),
-                empty_buffer,
-            ],
-            DataType::Float32 => [
-                MutableBuffer::new(capacity * size_of::<f32>()),
-                empty_buffer,
-            ],
-            DataType::Float64 => [
-                MutableBuffer::new(capacity * size_of::<f64>()),
-                empty_buffer,
-            ],
-            DataType::Date32(_) | DataType::Time32(_) => [
-                MutableBuffer::new(capacity * size_of::<i32>()),
-                empty_buffer,
-            ],
-            DataType::Date64(_)
-            | DataType::Time64(_)
-            | DataType::Duration(_)
-            | DataType::Timestamp(_, _) => [
-                MutableBuffer::new(capacity * size_of::<i64>()),
-                empty_buffer,
-            ],
-            DataType::Interval(IntervalUnit::YearMonth) => [
-                MutableBuffer::new(capacity * size_of::<i32>()),
-                empty_buffer,
-            ],
-            DataType::Interval(IntervalUnit::DayTime) => [
-                MutableBuffer::new(capacity * size_of::<i64>()),
-                empty_buffer,
-            ],
-            DataType::Utf8 | DataType::Binary => {
-                let mut buffer = MutableBuffer::new((1 + capacity) * size_of::<i32>());
-                // safety: `unsafe` code assumes that this buffer is initialized with one element
-                buffer.push(0i32);
-                [buffer, MutableBuffer::new(capacity * size_of::<u8>())]
-            }
-            DataType::LargeUtf8 | DataType::LargeBinary => {
-                let mut buffer = MutableBuffer::new((1 + capacity) * size_of::<i64>());
-                // safety: `unsafe` code assumes that this buffer is initialized with one element
-                buffer.push(0i64);
-                [buffer, MutableBuffer::new(capacity * size_of::<u8>())]
-            }
-            DataType::List(_) => {
-                // offset buffer always starts with a zero
-                let mut buffer = MutableBuffer::new((1 + capacity) * size_of::<i32>());
-                buffer.push(0i32);
-                [buffer, empty_buffer]
-            }
-            DataType::LargeList(_) => {
-                // offset buffer always starts with a zero
-                let mut buffer = MutableBuffer::new((1 + capacity) * size_of::<i64>());
-                buffer.push(0i64);
-                [buffer, empty_buffer]
-            }
-            DataType::FixedSizeBinary(size) => {
-                [MutableBuffer::new(capacity * *size as usize), empty_buffer]
-            }
-            DataType::Dictionary(child_data_type, _) => match child_data_type.as_ref() {
-                DataType::UInt8 => {
-                    [MutableBuffer::new(capacity * size_of::<u8>()), empty_buffer]
-                }
-                DataType::UInt16 => [
-                    MutableBuffer::new(capacity * size_of::<u16>()),
-                    empty_buffer,
-                ],
-                DataType::UInt32 => [
-                    MutableBuffer::new(capacity * size_of::<u32>()),
-                    empty_buffer,
-                ],
-                DataType::UInt64 => [
-                    MutableBuffer::new(capacity * size_of::<u64>()),
-                    empty_buffer,
-                ],
-                DataType::Int8 => {
-                    [MutableBuffer::new(capacity * size_of::<i8>()), empty_buffer]
-                }
-                DataType::Int16 => [
-                    MutableBuffer::new(capacity * size_of::<i16>()),
-                    empty_buffer,
-                ],
-                DataType::Int32 => [
-                    MutableBuffer::new(capacity * size_of::<i32>()),
-                    empty_buffer,
-                ],
-                DataType::Int64 => [
-                    MutableBuffer::new(capacity * size_of::<i64>()),
-                    empty_buffer,
-                ],
-                _ => unreachable!(),
-            },
-            DataType::Float16 => unreachable!(),
-            DataType::Struct(_) => [empty_buffer, MutableBuffer::new(0)],
-            _ => {
-                todo!("Take and filter operations still not supported for this datatype")
-            }
-        };
-=======
         let [buffer1, buffer2] = new_buffers(data_type, capacity);
->>>>>>> 31050a4e
 
         let child_data = match &data_type {
             DataType::Null
