--- conflicted
+++ resolved
@@ -301,11 +301,7 @@
 #[cfg(test)]
 mod tests {
     use crate::{
-<<<<<<< HEAD
-        array::ArrayData, array::Int32Array, buffer::Buffer, datatypes::Field,
-=======
         array::ArrayData, array::Int32Array, buffer::Buffer, datatypes::Field, memory,
->>>>>>> 31050a4e
         util::bit_util,
     };
 
