--- conflicted
+++ resolved
@@ -75,30 +75,79 @@
     null_count: usize,
 }
 
-<<<<<<< HEAD
 macro_rules! filter_primitive_item_list_array {
-    ($array:expr, $filter:expr, $item_type:ident) => {{
+    ($self: expr, $array:expr, $filter:expr, $item_type:ident) => {{
         let list_of_lists = $array.as_any().downcast_ref::<ListArray>().unwrap();
         let values_builder = PrimitiveBuilder::<$item_type>::new(list_of_lists.len());
         let mut builder = ListBuilder::new(values_builder);
-        for i in 0..list_of_lists.len() {
-            if $filter.value(i) {
-                if list_of_lists.is_null(i) {
-                    builder.append(false)?;
-                } else {
-                    let this_inner_list = list_of_lists.value(i);
-                    let inner_list = this_inner_list
-                        .as_any()
-                        .downcast_ref::<PrimitiveArray<$item_type>>()
-                        .unwrap();
-                    for j in 0..inner_list.len() {
-                        if inner_list.is_null(j) {
-                            builder.values().append_null()?;
-                        } else {
-                            builder.values().append_value(inner_list.value(j))?;
+
+        for i in 0..$self.filter_u64.len() {
+            let filter_batch = $self.filter_u64[i];
+            if filter_batch == 0 {
+                continue;
+            }
+
+            for j in 0..64 {
+                if (filter_batch & $self.filter_mask[j]) != 0 {
+                    let data_index = (i * 64) + j;
+                    if list_of_lists.is_null(data_index) {
+                        builder.append(false)?;
+                    } else {
+                        let inner_list = list_of_lists.value(data_index);
+                        let inner_list = inner_list
+                            .as_any()
+                            .downcast_ref::<PrimitiveArray<$item_type>>()
+                            .unwrap();
+                        for k in 0..inner_list.len() {
+                            if inner_list.is_null(k) {
+                                builder.values().append_null()?;
+                            } else {
+                                builder.values().append_value(inner_list.value(k))?;
+                            }
                         }
+                        builder.append(true)?;
                     }
-                    builder.append(true)?;
+                }
+            }
+        }
+
+        Ok(Arc::new(builder.finish()))
+    }};
+}
+
+macro_rules! filter_non_primitive_item_list_array {
+    ($self: expr, $array:expr, $filter:expr, $item_array_type:ident, $item_builder:ident) => {{
+        let list_of_lists = $array.as_any().downcast_ref::<ListArray>().unwrap();
+        let values_builder = $item_builder::new(list_of_lists.len());
+        let mut builder = ListBuilder::new(values_builder);
+
+        for i in 0..$self.filter_u64.len() {
+            let filter_batch = $self.filter_u64[i];
+            if filter_batch == 0 {
+                continue;
+            }
+
+            for j in 0..64 {
+                if (filter_batch & $self.filter_mask[j]) != 0 {
+                    let data_index = (i * 64) + j;
+                    if list_of_lists.is_null(data_index) {
+                        builder.append(false)?;
+                    } else {
+                        let inner_list = list_of_lists.value(data_index);
+                        let inner_list = inner_list
+                            .as_any()
+                            .downcast_ref::<$item_array_type>()
+                            .unwrap();
+
+                        for k in 0..inner_list.len() {
+                            if inner_list.is_null(k) {
+                                builder.values().append_null()?;
+                            } else {
+                                builder.values().append_value(inner_list.value(k))?;
+                            }
+                        }
+                        builder.append(true)?;
+                    }
                 }
             }
         }
@@ -106,58 +155,6 @@
     }};
 }
 
-macro_rules! filter_non_primitive_item_list_array {
-    ($array:expr, $filter:expr, $item_array_type:ident, $item_builder:ident) => {{
-        let list_of_lists = $array.as_any().downcast_ref::<ListArray>().unwrap();
-        let values_builder = $item_builder::new(list_of_lists.len());
-        let mut builder = ListBuilder::new(values_builder);
-        for i in 0..list_of_lists.len() {
-            if $filter.value(i) {
-                if list_of_lists.is_null(i) {
-                    builder.append(false)?;
-                } else {
-                    let this_inner_list = list_of_lists.value(i);
-                    let inner_list = this_inner_list
-                        .as_any()
-                        .downcast_ref::<$item_array_type>()
-                        .unwrap();
-                    for j in 0..inner_list.len() {
-                        if inner_list.is_null(j) {
-                            builder.values().append_null()?;
-                        } else {
-                            builder.values().append_value(inner_list.value(j))?;
-                        }
-                    }
-                    builder.append(true)?;
-                }
-            }
-        }
-        Ok(Arc::new(builder.finish()))
-    }};
-}
-
-/// Returns the array, taking only the elements matching the filter
-pub fn filter(array: &Array, filter: &BooleanArray) -> Result<ArrayRef> {
-    match array.data_type() {
-        DataType::UInt8 => filter_array!(array, filter, UInt8Array),
-        DataType::UInt16 => filter_array!(array, filter, UInt16Array),
-        DataType::UInt32 => filter_array!(array, filter, UInt32Array),
-        DataType::UInt64 => filter_array!(array, filter, UInt64Array),
-        DataType::Int8 => filter_array!(array, filter, Int8Array),
-        DataType::Int16 => filter_array!(array, filter, Int16Array),
-        DataType::Int32 => filter_array!(array, filter, Int32Array),
-        DataType::Int64 => filter_array!(array, filter, Int64Array),
-        DataType::Float32 => filter_array!(array, filter, Float32Array),
-        DataType::Float64 => filter_array!(array, filter, Float64Array),
-        DataType::Boolean => filter_array!(array, filter, BooleanArray),
-        DataType::Date32(_) => filter_array!(array, filter, Date32Array),
-        DataType::Date64(_) => filter_array!(array, filter, Date64Array),
-        DataType::Time32(TimeUnit::Second) => {
-            filter_array!(array, filter, Time32SecondArray)
-        }
-        DataType::Time32(TimeUnit::Millisecond) => {
-            filter_array!(array, filter, Time32MillisecondArray)
-=======
 impl<'a> NullBitSetter<'a> {
     fn new(null_bitmap: &'a Bitmap) -> Self {
         let null_bytes = null_bitmap.buffer_ref().data();
@@ -169,7 +166,6 @@
             target_buffer: null_buffer,
             target_index: 0,
             null_count: 0,
->>>>>>> 869dd8e0
         }
     }
 }
@@ -322,107 +318,6 @@
                 "Filter array cannot have offset > 0".to_string(),
             ));
         }
-<<<<<<< HEAD
-        DataType::List(dt) => match &**dt {
-            DataType::UInt8 => {
-                filter_primitive_item_list_array!(array, filter, UInt8Type)
-            }
-            DataType::UInt16 => {
-                filter_primitive_item_list_array!(array, filter, UInt16Type)
-            }
-            DataType::UInt32 => {
-                filter_primitive_item_list_array!(array, filter, UInt32Type)
-            }
-            DataType::UInt64 => {
-                filter_primitive_item_list_array!(array, filter, UInt64Type)
-            }
-            DataType::Int8 => filter_primitive_item_list_array!(array, filter, Int8Type),
-            DataType::Int16 => {
-                filter_primitive_item_list_array!(array, filter, Int16Type)
-            }
-            DataType::Int32 => {
-                filter_primitive_item_list_array!(array, filter, Int32Type)
-            }
-            DataType::Int64 => {
-                filter_primitive_item_list_array!(array, filter, Int64Type)
-            }
-            DataType::Float32 => {
-                filter_primitive_item_list_array!(array, filter, Float32Type)
-            }
-            DataType::Float64 => {
-                filter_primitive_item_list_array!(array, filter, Float64Type)
-            }
-            DataType::Boolean => {
-                filter_primitive_item_list_array!(array, filter, BooleanType)
-            }
-            DataType::Date32(_) => {
-                filter_primitive_item_list_array!(array, filter, Date32Type)
-            }
-            DataType::Date64(_) => {
-                filter_primitive_item_list_array!(array, filter, Date64Type)
-            }
-            DataType::Time32(TimeUnit::Second) => {
-                filter_primitive_item_list_array!(array, filter, Time32SecondType)
-            }
-            DataType::Time32(TimeUnit::Millisecond) => {
-                filter_primitive_item_list_array!(array, filter, Time32MillisecondType)
-            }
-            DataType::Time64(TimeUnit::Microsecond) => {
-                filter_primitive_item_list_array!(array, filter, Time64MicrosecondType)
-            }
-            DataType::Time64(TimeUnit::Nanosecond) => {
-                filter_primitive_item_list_array!(array, filter, Time64NanosecondType)
-            }
-            DataType::Duration(TimeUnit::Second) => {
-                filter_primitive_item_list_array!(array, filter, DurationSecondType)
-            }
-            DataType::Duration(TimeUnit::Millisecond) => {
-                filter_primitive_item_list_array!(array, filter, DurationMillisecondType)
-            }
-            DataType::Duration(TimeUnit::Microsecond) => {
-                filter_primitive_item_list_array!(array, filter, DurationMicrosecondType)
-            }
-            DataType::Duration(TimeUnit::Nanosecond) => {
-                filter_primitive_item_list_array!(array, filter, DurationNanosecondType)
-            }
-            DataType::Timestamp(TimeUnit::Second, _) => {
-                filter_primitive_item_list_array!(array, filter, TimestampSecondType)
-            }
-            DataType::Timestamp(TimeUnit::Millisecond, _) => {
-                filter_primitive_item_list_array!(array, filter, TimestampMillisecondType)
-            }
-            DataType::Timestamp(TimeUnit::Microsecond, _) => {
-                filter_primitive_item_list_array!(array, filter, TimestampMicrosecondType)
-            }
-            DataType::Timestamp(TimeUnit::Nanosecond, _) => {
-                filter_primitive_item_list_array!(array, filter, TimestampNanosecondType)
-            }
-            DataType::Binary => filter_non_primitive_item_list_array!(
-                array,
-                filter,
-                BinaryArray,
-                BinaryBuilder
-            ),
-            DataType::Utf8 => filter_non_primitive_item_list_array!(
-                array,
-                filter,
-                StringArray,
-                StringBuilder
-            ),
-            other => {
-                return Err(ArrowError::ComputeError(format!(
-                    "filter not supported for List({:?})",
-                    other
-                )));
-            }
-        },
-        DataType::Binary => {
-            let b = array.as_any().downcast_ref::<BinaryArray>().unwrap();
-            let mut values: Vec<&[u8]> = Vec::with_capacity(b.len());
-            for i in 0..b.len() {
-                if filter.value(i) {
-                    values.push(b.value(i));
-=======
         let filter_mask: Vec<u64> = (0..64).map(|x| 1u64 << x).collect();
         let filter_bytes = filter_array.data_ref().buffers()[0].data();
         let filtered_count = bit_util::count_set_bits(filter_bytes);
@@ -473,7 +368,6 @@
                             }
                         }
                     }
->>>>>>> 869dd8e0
                 }
                 Ok(Arc::new(builder.finish()))
             },
@@ -554,6 +448,101 @@
                     }
                 }
                 Ok(Arc::new(StringArray::from(values)))
+            }
+            DataType::List(dt) => match &**dt {
+                DataType::UInt8 => {
+                    filter_primitive_item_list_array!(self, array, filter, UInt8Type)
+                }
+                DataType::UInt16 => {
+                    filter_primitive_item_list_array!(self, array, filter, UInt16Type)
+                }
+                DataType::UInt32 => {
+                    filter_primitive_item_list_array!(self, array, filter, UInt32Type)
+                }
+                DataType::UInt64 => {
+                    filter_primitive_item_list_array!(self, array, filter, UInt64Type)
+                }
+                DataType::Int8 => filter_primitive_item_list_array!(self, array, filter, Int8Type),
+                DataType::Int16 => {
+                    filter_primitive_item_list_array!(self, array, filter, Int16Type)
+                }
+                DataType::Int32 => {
+                    filter_primitive_item_list_array!(self, array, filter, Int32Type)
+                }
+                DataType::Int64 => {
+                    filter_primitive_item_list_array!(self, array, filter, Int64Type)
+                }
+                DataType::Float32 => {
+                    filter_primitive_item_list_array!(self, array, filter, Float32Type)
+                }
+                DataType::Float64 => {
+                    filter_primitive_item_list_array!(self, array, filter, Float64Type)
+                }
+                DataType::Boolean => {
+                    filter_primitive_item_list_array!(self, array, filter, BooleanType)
+                }
+                DataType::Date32(_) => {
+                    filter_primitive_item_list_array!(self, array, filter, Date32Type)
+                }
+                DataType::Date64(_) => {
+                    filter_primitive_item_list_array!(self, array, filter, Date64Type)
+                }
+                DataType::Time32(TimeUnit::Second) => {
+                    filter_primitive_item_list_array!(self, array, filter, Time32SecondType)
+                }
+                DataType::Time32(TimeUnit::Millisecond) => {
+                    filter_primitive_item_list_array!(self, array, filter, Time32MillisecondType)
+                }
+                DataType::Time64(TimeUnit::Microsecond) => {
+                    filter_primitive_item_list_array!(self, array, filter, Time64MicrosecondType)
+                }
+                DataType::Time64(TimeUnit::Nanosecond) => {
+                    filter_primitive_item_list_array!(self, array, filter, Time64NanosecondType)
+                }
+                DataType::Duration(TimeUnit::Second) => {
+                    filter_primitive_item_list_array!(self, array, filter, DurationSecondType)
+                }
+                DataType::Duration(TimeUnit::Millisecond) => {
+                    filter_primitive_item_list_array!(self, array, filter, DurationMillisecondType)
+                }
+                DataType::Duration(TimeUnit::Microsecond) => {
+                    filter_primitive_item_list_array!(self, array, filter, DurationMicrosecondType)
+                }
+                DataType::Duration(TimeUnit::Nanosecond) => {
+                    filter_primitive_item_list_array!(self, array, filter, DurationNanosecondType)
+                }
+                DataType::Timestamp(TimeUnit::Second, _) => {
+                    filter_primitive_item_list_array!(self, array, filter, TimestampSecondType)
+                }
+                DataType::Timestamp(TimeUnit::Millisecond, _) => {
+                    filter_primitive_item_list_array!(self, array, filter, TimestampMillisecondType)
+                }
+                DataType::Timestamp(TimeUnit::Microsecond, _) => {
+                    filter_primitive_item_list_array!(self, array, filter, TimestampMicrosecondType)
+                }
+                DataType::Timestamp(TimeUnit::Nanosecond, _) => {
+                    filter_primitive_item_list_array!(self, array, filter, TimestampNanosecondType)
+                }
+                DataType::Binary => filter_non_primitive_item_list_array!(
+                    self,
+                    array,
+                    filter,
+                    BinaryArray,
+                    BinaryBuilder
+                ),
+                DataType::Utf8 => filter_non_primitive_item_list_array!(
+                    self,
+                    array,
+                    filter,
+                    StringArray,
+                    StringBuilder
+                ),
+                other => {
+                    return Err(ArrowError::ComputeError(format!(
+                        "filter not supported for List({:?})",
+                        other
+                    )));
+                }
             }
             DataType::Dictionary(ref key_type, ref value_type) => match (key_type.as_ref(), value_type.as_ref()) {
                 (key_type, DataType::Utf8) => match key_type {
@@ -856,7 +845,6 @@
     }
 
     #[test]
-<<<<<<< HEAD
     fn test_filter_list_array() {
         let value_data = ArrayData::builder(DataType::Int32)
             .len(8)
@@ -903,7 +891,8 @@
         assert_eq!(3, inner_list.len());
         assert_eq!(0, inner_list.null_count());
         assert_eq!(inner_list, &Int32Array::from(vec![3, 4, 5]));
-=======
+    }
+
     fn test_filter_array_slice_with_null() {
         let a_slice =
             Int32Array::from(vec![Some(5), None, Some(7), Some(8), Some(9)]).slice(1, 4);
@@ -942,6 +931,5 @@
             "world",
             values.value(d.keys().nth(1).unwrap().unwrap() as usize)
         );
->>>>>>> 869dd8e0
     }
 }