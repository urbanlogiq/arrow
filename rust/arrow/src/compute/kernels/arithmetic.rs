// Licensed to the Apache Software Foundation (ASF) under one
// or more contributor license agreements.  See the NOTICE file
// distributed with this work for additional information
// regarding copyright ownership.  The ASF licenses this file
// to you under the Apache License, Version 2.0 (the
// "License"); you may not use this file except in compliance
// with the License.  You may obtain a copy of the License at
//
//   http://www.apache.org/licenses/LICENSE-2.0
//
// Unless required by applicable law or agreed to in writing,
// software distributed under the License is distributed on an
// "AS IS" BASIS, WITHOUT WARRANTIES OR CONDITIONS OF ANY
// KIND, either express or implied.  See the License for the
// specific language governing permissions and limitations
// under the License.

//! Defines basic arithmetic kernels for `PrimitiveArrays`.
//!
//! These kernels can leverage SIMD if available on your system.  Currently no runtime
//! detection is provided, you should enable the specific SIMD intrinsics using
//! `RUSTFLAGS="-C target-feature=+avx2"` for example.  See the documentation
//! [here](https://doc.rust-lang.org/stable/core/arch/) for more information.

use std::ops::{Add, Div, Mul, Neg, Sub};
use std::sync::Arc;

use num::{One, Zero};

use crate::buffer::Buffer;
#[cfg(simd)]
use crate::buffer::MutableBuffer;
use crate::compute::util::combine_option_bitmap;
use crate::datatypes;
use crate::datatypes::ArrowNumericType;
use crate::error::{ArrowError, Result};
use crate::{array::*, util::bit_util};
#[cfg(simd)]
use std::borrow::BorrowMut;
#[cfg(simd)]
use std::slice::{ChunksExact, ChunksExactMut};

/// Helper function to perform math lambda function on values from single array of signed numeric
/// type. If value is null then the output value is also null, so `-null` is `null`.
pub fn signed_unary_math_op<T, F>(
    array: &PrimitiveArray<T>,
    op: F,
) -> Result<PrimitiveArray<T>>
where
    T: datatypes::ArrowSignedNumericType,
    T::Native: Neg<Output = T::Native>,
    F: Fn(T::Native) -> T::Native,
{
    let values = array.values().iter().map(|v| op(*v));
    // JUSTIFICATION
    //  Benefit
    //      ~60% speedup
    //  Soundness
    //      `values` is an iterator with a known size.
    let buffer = unsafe { Buffer::from_trusted_len_iter(values) };

    let data = ArrayData::new(
        T::DATA_TYPE,
        array.len(),
        None,
        array.data_ref().null_buffer().cloned(),
        0,
<<<<<<< HEAD
        vec![Buffer::from_slice_ref(&values)],
=======
        vec![buffer],
>>>>>>> 31050a4e
        vec![],
    );
    Ok(PrimitiveArray::<T>::from(Arc::new(data)))
}

/// SIMD vectorized version of `signed_unary_math_op` above.
#[cfg(simd)]
fn simd_signed_unary_math_op<T, SIMD_OP, SCALAR_OP>(
    array: &PrimitiveArray<T>,
    simd_op: SIMD_OP,
    scalar_op: SCALAR_OP,
) -> Result<PrimitiveArray<T>>
where
    T: datatypes::ArrowSignedNumericType,
    SIMD_OP: Fn(T::SignedSimd) -> T::SignedSimd,
    SCALAR_OP: Fn(T::Native) -> T::Native,
{
    let lanes = T::lanes();
    let buffer_size = array.len() * std::mem::size_of::<T::Native>();
    let mut result = MutableBuffer::new(buffer_size).with_bitset(buffer_size, false);

    let mut result_chunks = result.typed_data_mut().chunks_exact_mut(lanes);
    let mut array_chunks = array.values().chunks_exact(lanes);

    result_chunks
        .borrow_mut()
        .zip(array_chunks.borrow_mut())
        .for_each(|(result_slice, input_slice)| {
            let simd_input = T::load_signed(input_slice);
            let simd_result = T::signed_unary_op(simd_input, &simd_op);
            T::write_signed(simd_result, result_slice);
        });

    let result_remainder = result_chunks.into_remainder();
    let array_remainder = array_chunks.remainder();

    result_remainder.into_iter().zip(array_remainder).for_each(
        |(scalar_result, scalar_input)| {
            *scalar_result = scalar_op(*scalar_input);
        },
    );

    let data = ArrayData::new(
        T::DATA_TYPE,
        array.len(),
        None,
        array.data_ref().null_buffer().cloned(),
        0,
        vec![result.into()],
        vec![],
    );
    Ok(PrimitiveArray::<T>::from(Arc::new(data)))
}

/// Helper function to perform math lambda function on values from two arrays. If either
/// left or right value is null then the output value is also null, so `1 + null` is
/// `null`.
///
/// # Errors
///
/// This function errors if the arrays have different lengths
pub fn math_op<T, F>(
    left: &PrimitiveArray<T>,
    right: &PrimitiveArray<T>,
    op: F,
) -> Result<PrimitiveArray<T>>
where
    T: ArrowNumericType,
    F: Fn(T::Native, T::Native) -> T::Native,
{
    if left.len() != right.len() {
        return Err(ArrowError::ComputeError(
            "Cannot perform math operation on arrays of different length".to_string(),
        ));
    }

    let null_bit_buffer =
        combine_option_bitmap(left.data_ref(), right.data_ref(), left.len())?;

    let values = left
        .values()
        .iter()
        .zip(right.values().iter())
        .map(|(l, r)| op(*l, *r));
    // JUSTIFICATION
    //  Benefit
    //      ~60% speedup
    //  Soundness
    //      `values` is an iterator with a known size.
    let buffer = unsafe { Buffer::from_trusted_len_iter(values) };

    let data = ArrayData::new(
        T::DATA_TYPE,
        left.len(),
        None,
        null_bit_buffer,
        0,
<<<<<<< HEAD
        vec![Buffer::from_slice_ref(&values)],
=======
        vec![buffer],
>>>>>>> 31050a4e
        vec![],
    );
    Ok(PrimitiveArray::<T>::from(Arc::new(data)))
}

/// Helper function to divide two arrays.
///
/// # Errors
///
/// This function errors if:
/// * the arrays have different lengths
/// * a division by zero is found
fn math_divide<T>(
    left: &PrimitiveArray<T>,
    right: &PrimitiveArray<T>,
) -> Result<PrimitiveArray<T>>
where
    T: ArrowNumericType,
    T::Native: Div<Output = T::Native> + Zero,
{
    if left.len() != right.len() {
        return Err(ArrowError::ComputeError(
            "Cannot perform math operation on arrays of different length".to_string(),
        ));
    }

    let null_bit_buffer =
        combine_option_bitmap(left.data_ref(), right.data_ref(), left.len())?;

    let buffer = if let Some(b) = &null_bit_buffer {
        let values = left.values().iter().zip(right.values()).enumerate().map(
            |(i, (left, right))| {
                let is_valid = unsafe { bit_util::get_bit_raw(b.as_ptr(), i) };
                if is_valid {
                    if right.is_zero() {
                        Err(ArrowError::DivideByZero)
                    } else {
                        Ok(*left / *right)
                    }
                } else {
                    Ok(T::default_value())
                }
            },
        );
        unsafe { Buffer::try_from_trusted_len_iter(values) }
    } else {
        // no value is null
        let values = left
            .values()
            .iter()
            .zip(right.values())
            .map(|(left, right)| {
                if right.is_zero() {
                    Err(ArrowError::DivideByZero)
                } else {
                    Ok(*left / *right)
                }
            });
        unsafe { Buffer::try_from_trusted_len_iter(values) }
    }?;

    let data = ArrayData::new(
        T::DATA_TYPE,
        left.len(),
        None,
        null_bit_buffer,
        0,
<<<<<<< HEAD
        vec![Buffer::from_slice_ref(&values)],
=======
        vec![buffer],
>>>>>>> 31050a4e
        vec![],
    );
    Ok(PrimitiveArray::<T>::from(Arc::new(data)))
}

/// SIMD vectorized version of `math_op` above.
#[cfg(simd)]
fn simd_math_op<T, SIMD_OP, SCALAR_OP>(
    left: &PrimitiveArray<T>,
    right: &PrimitiveArray<T>,
    simd_op: SIMD_OP,
    scalar_op: SCALAR_OP,
) -> Result<PrimitiveArray<T>>
where
    T: ArrowNumericType,
    SIMD_OP: Fn(T::Simd, T::Simd) -> T::Simd,
    SCALAR_OP: Fn(T::Native, T::Native) -> T::Native,
{
    if left.len() != right.len() {
        return Err(ArrowError::ComputeError(
            "Cannot perform math operation on arrays of different length".to_string(),
        ));
    }

    let null_bit_buffer =
        combine_option_bitmap(left.data_ref(), right.data_ref(), left.len())?;

    let lanes = T::lanes();
    let buffer_size = left.len() * std::mem::size_of::<T::Native>();
    let mut result = MutableBuffer::new(buffer_size).with_bitset(buffer_size, false);

    let mut result_chunks = result.typed_data_mut().chunks_exact_mut(lanes);
    let mut left_chunks = left.values().chunks_exact(lanes);
    let mut right_chunks = right.values().chunks_exact(lanes);

    result_chunks
        .borrow_mut()
        .zip(left_chunks.borrow_mut().zip(right_chunks.borrow_mut()))
        .for_each(|(result_slice, (left_slice, right_slice))| {
            let simd_left = T::load(left_slice);
            let simd_right = T::load(right_slice);
            let simd_result = T::bin_op(simd_left, simd_right, &simd_op);
            T::write(simd_result, result_slice);
        });

    let result_remainder = result_chunks.into_remainder();
    let left_remainder = left_chunks.remainder();
    let right_remainder = right_chunks.remainder();

    result_remainder
        .iter_mut()
        .zip(left_remainder.iter().zip(right_remainder.iter()))
        .for_each(|(scalar_result, (scalar_left, scalar_right))| {
            *scalar_result = scalar_op(*scalar_left, *scalar_right);
        });

    let data = ArrayData::new(
        T::DATA_TYPE,
        left.len(),
        None,
        null_bit_buffer,
        0,
        vec![result.into()],
        vec![],
    );
    Ok(PrimitiveArray::<T>::from(Arc::new(data)))
}

/// SIMD vectorized implementation of `left / right`.
/// If any of the lanes marked as valid in `valid_mask` are `0` then an `ArrowError::DivideByZero`
/// is returned. The contents of no-valid lanes are undefined.
#[cfg(simd)]
#[inline]
fn simd_checked_divide<T: ArrowNumericType>(
    valid_mask: Option<u64>,
    left: T::Simd,
    right: T::Simd,
) -> Result<T::Simd>
where
    T::Native: One + Zero,
{
    let zero = T::init(T::Native::zero());
    let one = T::init(T::Native::one());

    let right_no_invalid_zeros = match valid_mask {
        Some(mask) => {
            let simd_mask = T::mask_from_u64(mask);
            // select `1` for invalid lanes, which will be a no-op during division later
            T::mask_select(simd_mask, right, one)
        }
        None => right,
    };

    let zero_mask = T::eq(right_no_invalid_zeros, zero);

    if T::mask_any(zero_mask) {
        Err(ArrowError::DivideByZero)
    } else {
        Ok(T::bin_op(left, right_no_invalid_zeros, |a, b| a / b))
    }
}

/// Scalar implementation of `left / right` for the remainder elements after complete chunks have been processed using SIMD.
/// If any of the values marked as valid in `valid_mask` are `0` then an `ArrowError::DivideByZero` is returned.
#[cfg(simd)]
#[inline]
fn simd_checked_divide_remainder<T: ArrowNumericType>(
    valid_mask: Option<u64>,
    left_chunks: ChunksExact<T::Native>,
    right_chunks: ChunksExact<T::Native>,
    result_chunks: ChunksExactMut<T::Native>,
) -> Result<()>
where
    T::Native: Zero + Div<Output = T::Native>,
{
    let result_remainder = result_chunks.into_remainder();
    let left_remainder = left_chunks.remainder();
    let right_remainder = right_chunks.remainder();

    result_remainder
        .iter_mut()
        .zip(left_remainder.iter().zip(right_remainder.iter()))
        .enumerate()
        .try_for_each(|(i, (result_scalar, (left_scalar, right_scalar)))| {
            if valid_mask.map(|mask| mask & (1 << i) != 0).unwrap_or(true) {
                if *right_scalar == T::Native::zero() {
                    return Err(ArrowError::DivideByZero);
                }
                *result_scalar = *left_scalar / *right_scalar;
            }
            Ok(())
        })?;

    Ok(())
}

/// SIMD vectorized version of `divide`, the divide kernel needs it's own implementation as there
/// is a need to handle situations where a divide by `0` occurs.  This is complicated by `NULL`
/// slots and padding.
#[cfg(simd)]
fn simd_divide<T>(
    left: &PrimitiveArray<T>,
    right: &PrimitiveArray<T>,
) -> Result<PrimitiveArray<T>>
where
    T: ArrowNumericType,
    T::Native: One + Zero + Div<Output = T::Native>,
{
    if left.len() != right.len() {
        return Err(ArrowError::ComputeError(
            "Cannot perform math operation on arrays of different length".to_string(),
        ));
    }

    // Create the combined `Bitmap`
    let null_bit_buffer =
        combine_option_bitmap(left.data_ref(), right.data_ref(), left.len())?;

    let lanes = T::lanes();
    let buffer_size = left.len() * std::mem::size_of::<T::Native>();
    let mut result = MutableBuffer::new(buffer_size).with_bitset(buffer_size, false);

    match &null_bit_buffer {
        Some(b) => {
            // combine_option_bitmap returns a slice or new buffer starting at 0
            let valid_chunks = b.bit_chunks(0, left.len());

            // process data in chunks of 64 elements since we also get 64 bits of validity information at a time
            let mut result_chunks = result.typed_data_mut().chunks_exact_mut(64);
            let mut left_chunks = left.values().chunks_exact(64);
            let mut right_chunks = right.values().chunks_exact(64);

            valid_chunks
                .iter()
                .zip(
                    result_chunks
                        .borrow_mut()
                        .zip(left_chunks.borrow_mut().zip(right_chunks.borrow_mut())),
                )
                .try_for_each(
                    |(mut mask, (result_slice, (left_slice, right_slice)))| {
                        // split chunks further into slices corresponding to the vector length
                        // the compiler is able to unroll this inner loop and remove bounds checks
                        // since the outer chunk size (64) is always a multiple of the number of lanes
                        result_slice
                            .chunks_exact_mut(lanes)
                            .zip(left_slice.chunks_exact(lanes).zip(right_slice.chunks_exact(lanes)))
                            .try_for_each(|(result_slice, (left_slice, right_slice))| -> Result<()> {
                                let simd_left = T::load(left_slice);
                                let simd_right = T::load(right_slice);

                                let simd_result = simd_checked_divide::<T>(Some(mask), simd_left, simd_right)?;

                                T::write(simd_result, result_slice);

                                // skip the shift and avoid overflow for u8 type, which uses 64 lanes.
                                mask >>= T::lanes() % 64;

                                Ok(())
                            })
                    },
                )?;

            let valid_remainder = valid_chunks.remainder_bits();

            simd_checked_divide_remainder::<T>(
                Some(valid_remainder),
                left_chunks,
                right_chunks,
                result_chunks,
            )?;
        }
        None => {
            let mut result_chunks = result.typed_data_mut().chunks_exact_mut(lanes);
            let mut left_chunks = left.values().chunks_exact(lanes);
            let mut right_chunks = right.values().chunks_exact(lanes);

            result_chunks
                .borrow_mut()
                .zip(left_chunks.borrow_mut().zip(right_chunks.borrow_mut()))
                .try_for_each(
                    |(result_slice, (left_slice, right_slice))| -> Result<()> {
                        let simd_left = T::load(left_slice);
                        let simd_right = T::load(right_slice);

                        let simd_result =
                            simd_checked_divide::<T>(None, simd_left, simd_right)?;

                        T::write(simd_result, result_slice);

                        Ok(())
                    },
                )?;

            simd_checked_divide_remainder::<T>(
                None,
                left_chunks,
                right_chunks,
                result_chunks,
            )?;
        }
    }

    let data = ArrayData::new(
        T::DATA_TYPE,
        left.len(),
        None,
        null_bit_buffer,
        0,
        vec![result.into()],
        vec![],
    );
    Ok(PrimitiveArray::<T>::from(Arc::new(data)))
}

/// Perform `left + right` operation on two arrays. If either left or right value is null
/// then the result is also null.
pub fn add<T>(
    left: &PrimitiveArray<T>,
    right: &PrimitiveArray<T>,
) -> Result<PrimitiveArray<T>>
where
    T: ArrowNumericType,
    T::Native: Add<Output = T::Native>
        + Sub<Output = T::Native>
        + Mul<Output = T::Native>
        + Div<Output = T::Native>
        + Zero,
{
    #[cfg(simd)]
    return simd_math_op(&left, &right, |a, b| a + b, |a, b| a + b);
    #[cfg(not(simd))]
    return math_op(left, right, |a, b| a + b);
}

/// Perform `left - right` operation on two arrays. If either left or right value is null
/// then the result is also null.
pub fn subtract<T>(
    left: &PrimitiveArray<T>,
    right: &PrimitiveArray<T>,
) -> Result<PrimitiveArray<T>>
where
    T: datatypes::ArrowNumericType,
    T::Native: Add<Output = T::Native>
        + Sub<Output = T::Native>
        + Mul<Output = T::Native>
        + Div<Output = T::Native>
        + Zero,
{
    #[cfg(simd)]
    return simd_math_op(&left, &right, |a, b| a - b, |a, b| a - b);
    #[cfg(not(simd))]
    return math_op(left, right, |a, b| a - b);
}

/// Perform `-` operation on an array. If value is null then the result is also null.
pub fn negate<T>(array: &PrimitiveArray<T>) -> Result<PrimitiveArray<T>>
where
    T: datatypes::ArrowSignedNumericType,
    T::Native: Neg<Output = T::Native>,
{
    #[cfg(simd)]
    return simd_signed_unary_math_op(array, |x| -x, |x| -x);
    #[cfg(not(simd))]
    return signed_unary_math_op(array, |x| -x);
}

/// Perform `left * right` operation on two arrays. If either left or right value is null
/// then the result is also null.
pub fn multiply<T>(
    left: &PrimitiveArray<T>,
    right: &PrimitiveArray<T>,
) -> Result<PrimitiveArray<T>>
where
    T: datatypes::ArrowNumericType,
    T::Native: Add<Output = T::Native>
        + Sub<Output = T::Native>
        + Mul<Output = T::Native>
        + Div<Output = T::Native>
        + Zero,
{
    #[cfg(simd)]
    return simd_math_op(&left, &right, |a, b| a * b, |a, b| a * b);
    #[cfg(not(simd))]
    return math_op(left, right, |a, b| a * b);
}

/// Perform `left / right` operation on two arrays. If either left or right value is null
/// then the result is also null. If any right hand value is zero then the result of this
/// operation will be `Err(ArrowError::DivideByZero)`.
pub fn divide<T>(
    left: &PrimitiveArray<T>,
    right: &PrimitiveArray<T>,
) -> Result<PrimitiveArray<T>>
where
    T: datatypes::ArrowNumericType,
    T::Native: Add<Output = T::Native>
        + Sub<Output = T::Native>
        + Mul<Output = T::Native>
        + Div<Output = T::Native>
        + Zero
        + One,
{
    #[cfg(simd)]
    return simd_divide(&left, &right);
    #[cfg(not(simd))]
    return math_divide(&left, &right);
}

#[cfg(test)]
mod tests {
    use super::*;
    use crate::array::Int32Array;

    #[test]
    fn test_primitive_array_add() {
        let a = Int32Array::from(vec![5, 6, 7, 8, 9]);
        let b = Int32Array::from(vec![6, 7, 8, 9, 8]);
        let c = add(&a, &b).unwrap();
        assert_eq!(11, c.value(0));
        assert_eq!(13, c.value(1));
        assert_eq!(15, c.value(2));
        assert_eq!(17, c.value(3));
        assert_eq!(17, c.value(4));
    }

    #[test]
    fn test_primitive_array_add_sliced() {
        let a = Int32Array::from(vec![0, 0, 0, 5, 6, 7, 8, 9, 0]);
        let b = Int32Array::from(vec![0, 0, 0, 6, 7, 8, 9, 8, 0]);
        let a = a.slice(3, 5);
        let b = b.slice(3, 5);
        let a = a.as_any().downcast_ref::<Int32Array>().unwrap();
        let b = b.as_any().downcast_ref::<Int32Array>().unwrap();

        assert_eq!(5, a.value(0));
        assert_eq!(6, b.value(0));

        let c = add(&a, &b).unwrap();
        assert_eq!(5, c.len());
        assert_eq!(11, c.value(0));
        assert_eq!(13, c.value(1));
        assert_eq!(15, c.value(2));
        assert_eq!(17, c.value(3));
        assert_eq!(17, c.value(4));
    }

    #[test]
    fn test_primitive_array_add_mismatched_length() {
        let a = Int32Array::from(vec![5, 6, 7, 8, 9]);
        let b = Int32Array::from(vec![6, 7, 8]);
        let e = add(&a, &b)
            .err()
            .expect("should have failed due to different lengths");
        assert_eq!(
            "ComputeError(\"Cannot perform math operation on arrays of different length\")",
            format!("{:?}", e)
        );
    }

    #[test]
    fn test_primitive_array_subtract() {
        let a = Int32Array::from(vec![1, 2, 3, 4, 5]);
        let b = Int32Array::from(vec![5, 4, 3, 2, 1]);
        let c = subtract(&a, &b).unwrap();
        assert_eq!(-4, c.value(0));
        assert_eq!(-2, c.value(1));
        assert_eq!(0, c.value(2));
        assert_eq!(2, c.value(3));
        assert_eq!(4, c.value(4));
    }

    #[test]
    fn test_primitive_array_multiply() {
        let a = Int32Array::from(vec![5, 6, 7, 8, 9]);
        let b = Int32Array::from(vec![6, 7, 8, 9, 8]);
        let c = multiply(&a, &b).unwrap();
        assert_eq!(30, c.value(0));
        assert_eq!(42, c.value(1));
        assert_eq!(56, c.value(2));
        assert_eq!(72, c.value(3));
        assert_eq!(72, c.value(4));
    }

    #[test]
    fn test_primitive_array_divide() {
        let a = Int32Array::from(vec![15, 15, 8, 1, 9]);
        let b = Int32Array::from(vec![5, 6, 8, 9, 1]);
        let c = divide(&a, &b).unwrap();
        assert_eq!(3, c.value(0));
        assert_eq!(2, c.value(1));
        assert_eq!(1, c.value(2));
        assert_eq!(0, c.value(3));
        assert_eq!(9, c.value(4));
    }

    #[test]
    fn test_primitive_array_divide_sliced() {
        let a = Int32Array::from(vec![0, 0, 0, 15, 15, 8, 1, 9, 0]);
        let b = Int32Array::from(vec![0, 0, 0, 5, 6, 8, 9, 1, 0]);
        let a = a.slice(3, 5);
        let b = b.slice(3, 5);
        let a = a.as_any().downcast_ref::<Int32Array>().unwrap();
        let b = b.as_any().downcast_ref::<Int32Array>().unwrap();

        let c = divide(&a, &b).unwrap();
        assert_eq!(5, c.len());
        assert_eq!(3, c.value(0));
        assert_eq!(2, c.value(1));
        assert_eq!(1, c.value(2));
        assert_eq!(0, c.value(3));
        assert_eq!(9, c.value(4));
    }

    #[test]
    fn test_primitive_array_divide_with_nulls() {
        let a = Int32Array::from(vec![Some(15), None, Some(8), Some(1), Some(9), None]);
        let b = Int32Array::from(vec![Some(5), Some(6), Some(8), Some(9), None, None]);
        let c = divide(&a, &b).unwrap();
        assert_eq!(3, c.value(0));
        assert_eq!(true, c.is_null(1));
        assert_eq!(1, c.value(2));
        assert_eq!(0, c.value(3));
        assert_eq!(true, c.is_null(4));
        assert_eq!(true, c.is_null(5));
    }

    #[test]
    fn test_primitive_array_divide_with_nulls_sliced() {
        let a = Int32Array::from(vec![
            None,
            None,
            None,
            None,
            None,
            None,
            None,
            None,
            Some(15),
            None,
            Some(8),
            Some(1),
            Some(9),
            None,
            None,
        ]);
        let b = Int32Array::from(vec![
            None,
            None,
            None,
            None,
            None,
            None,
            None,
            None,
            Some(5),
            Some(6),
            Some(8),
            Some(9),
            None,
            None,
            None,
        ]);

        let a = a.slice(8, 6);
        let a = a.as_any().downcast_ref::<Int32Array>().unwrap();

        let b = b.slice(8, 6);
        let b = b.as_any().downcast_ref::<Int32Array>().unwrap();

        let c = divide(&a, &b).unwrap();
        assert_eq!(6, c.len());
        assert_eq!(3, c.value(0));
        assert_eq!(true, c.is_null(1));
        assert_eq!(1, c.value(2));
        assert_eq!(0, c.value(3));
        assert_eq!(true, c.is_null(4));
        assert_eq!(true, c.is_null(5));
    }

    #[test]
    #[should_panic(expected = "DivideByZero")]
    fn test_primitive_array_divide_by_zero() {
        let a = Int32Array::from(vec![15]);
        let b = Int32Array::from(vec![0]);
        divide(&a, &b).unwrap();
    }

    #[test]
    fn test_primitive_array_divide_f64() {
        let a = Float64Array::from(vec![15.0, 15.0, 8.0]);
        let b = Float64Array::from(vec![5.0, 6.0, 8.0]);
        let c = divide(&a, &b).unwrap();
        assert!(3.0 - c.value(0) < f64::EPSILON);
        assert!(2.5 - c.value(1) < f64::EPSILON);
        assert!(1.0 - c.value(2) < f64::EPSILON);
    }

    #[test]
    fn test_primitive_array_add_with_nulls() {
        let a = Int32Array::from(vec![Some(5), None, Some(7), None]);
        let b = Int32Array::from(vec![None, None, Some(6), Some(7)]);
        let c = add(&a, &b).unwrap();
        assert_eq!(true, c.is_null(0));
        assert_eq!(true, c.is_null(1));
        assert_eq!(false, c.is_null(2));
        assert_eq!(true, c.is_null(3));
        assert_eq!(13, c.value(2));
    }

    #[test]
    fn test_primitive_array_negate() {
        let a: Int64Array = (0..100).into_iter().map(Some).collect();
        let actual = negate(&a).unwrap();
        let expected: Int64Array = (0..100).into_iter().map(|i| Some(-i)).collect();
        assert_eq!(expected, actual);
    }

    #[test]
    fn test_arithmetic_kernel_should_not_rely_on_padding() {
        let a: UInt8Array = (0..128_u8).into_iter().map(Some).collect();
        let a = a.slice(63, 65);
        let a = a.as_any().downcast_ref::<UInt8Array>().unwrap();

        let b: UInt8Array = (0..128_u8).into_iter().map(Some).collect();
        let b = b.slice(63, 65);
        let b = b.as_any().downcast_ref::<UInt8Array>().unwrap();

        let actual = add(&a, &b).unwrap();
        let actual: Vec<Option<u8>> = actual.iter().collect();
        let expected: Vec<Option<u8>> = (63..63_u8 + 65_u8)
            .into_iter()
            .map(|i| Some(i + i))
            .collect();
        assert_eq!(expected, actual);
    }
}<|MERGE_RESOLUTION|>--- conflicted
+++ resolved
@@ -65,11 +65,7 @@
         None,
         array.data_ref().null_buffer().cloned(),
         0,
-<<<<<<< HEAD
-        vec![Buffer::from_slice_ref(&values)],
-=======
         vec![buffer],
->>>>>>> 31050a4e
         vec![],
     );
     Ok(PrimitiveArray::<T>::from(Arc::new(data)))
@@ -167,11 +163,7 @@
         None,
         null_bit_buffer,
         0,
-<<<<<<< HEAD
-        vec![Buffer::from_slice_ref(&values)],
-=======
         vec![buffer],
->>>>>>> 31050a4e
         vec![],
     );
     Ok(PrimitiveArray::<T>::from(Arc::new(data)))
@@ -239,11 +231,7 @@
         None,
         null_bit_buffer,
         0,
-<<<<<<< HEAD
-        vec![Buffer::from_slice_ref(&values)],
-=======
         vec![buffer],
->>>>>>> 31050a4e
         vec![],
     );
     Ok(PrimitiveArray::<T>::from(Arc::new(data)))
