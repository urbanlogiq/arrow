--- conflicted
+++ resolved
@@ -69,15 +69,9 @@
 rand = "0.8"
 criterion = "0.3"
 tempfile = "3"
-<<<<<<< HEAD
-prost = "0.7"
-arrow-flight = { path = "../arrow-flight", version = "3.0.0-SNAPSHOT" }
-tonic = "0.4"
-=======
 prost = "0.6"
 arrow-flight = { path = "../arrow-flight", version = "4.0.0-SNAPSHOT" }
-tonic = "0.3"
->>>>>>> 31050a4e
+tonic = "0.4"
 
 [[bench]]
 name = "aggregate_query_sql"
