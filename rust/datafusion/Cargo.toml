# Licensed to the Apache Software Foundation (ASF) under one
# or more contributor license agreements.  See the NOTICE file
# distributed with this work for additional information
# regarding copyright ownership.  The ASF licenses this file
# to you under the Apache License, Version 2.0 (the
# "License"); you may not use this file except in compliance
# with the License.  You may obtain a copy of the License at
#
#   http://www.apache.org/licenses/LICENSE-2.0
#
# Unless required by applicable law or agreed to in writing,
# software distributed under the License is distributed on an
# "AS IS" BASIS, WITHOUT WARRANTIES OR CONDITIONS OF ANY
# KIND, either express or implied.  See the License for the
# specific language governing permissions and limitations
# under the License.

[package]
name = "datafusion"
description = "DataFusion is an in-memory query engine that uses Apache Arrow as the memory model"
version = "2.0.0-SNAPSHOT"
homepage = "https://github.com/apache/arrow"
repository = "https://github.com/apache/arrow"
authors = ["Apache Arrow <dev@arrow.apache.org>"]
license = "Apache-2.0"
keywords = [ "arrow", "query", "sql" ]
include = [
    "benches/*.rs",
    "src/**/*.rs",
    "Cargo.toml",
]
edition = "2018"

[lib]
name = "datafusion"
path = "src/lib.rs"

[[bin]]
name = "datafusion-cli"
path = "src/bin/main.rs"

[features]
default = ["cli"]
cli = ["rustyline"]

[dependencies]
fnv = "1.0"
<<<<<<< HEAD
sqlparser = { git = "https://github.com/urbanlogiq/sqlparser-rs", branch="ul_sqlparser" }
arrow = { path = "../arrow", version = "1.0.0-SNAPSHOT" }
parquet = { path = "../parquet", version = "1.0.0-SNAPSHOT" }
=======
arrow = { path = "../arrow", version = "2.0.0-SNAPSHOT" }
parquet = { path = "../parquet", version = "2.0.0-SNAPSHOT" }
sqlparser = "0.6.1"
>>>>>>> c20e2f6e
clap = "2.33"
prettytable-rs = "0.8.0"
rustyline = {version = "6.0", optional = true}
crossbeam = "0.7"
paste = "0.1"

[dev-dependencies]
criterion = "0.3"
tempdir = "0.3"
futures = "0.3"
prost = "0.6"
tokio = { version = "0.2", features = ["macros"] }
tonic = "0.2"
arrow-flight = { path = "../arrow-flight", version = "2.0.0-SNAPSHOT" }

[[bench]]
name = "aggregate_query_sql"
harness = false<|MERGE_RESOLUTION|>--- conflicted
+++ resolved
@@ -45,15 +45,9 @@
 
 [dependencies]
 fnv = "1.0"
-<<<<<<< HEAD
-sqlparser = { git = "https://github.com/urbanlogiq/sqlparser-rs", branch="ul_sqlparser" }
-arrow = { path = "../arrow", version = "1.0.0-SNAPSHOT" }
-parquet = { path = "../parquet", version = "1.0.0-SNAPSHOT" }
-=======
+sqlparser = { git = "https://github.com/urbanlogiq/sqlparser-rs", branch="urbanlogiq" }
 arrow = { path = "../arrow", version = "2.0.0-SNAPSHOT" }
 parquet = { path = "../parquet", version = "2.0.0-SNAPSHOT" }
-sqlparser = "0.6.1"
->>>>>>> c20e2f6e
 clap = "2.33"
 prettytable-rs = "0.8.0"
 rustyline = {version = "6.0", optional = true}
