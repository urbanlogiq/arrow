// Licensed to the Apache Software Foundation (ASF) under one
// or more contributor license agreements.  See the NOTICE file
// distributed with this work for additional information
// regarding copyright ownership.  The ASF licenses this file
// to you under the Apache License, Version 2.0 (the
// "License"); you may not use this file except in compliance
// with the License.  You may obtain a copy of the License at
//
//   http://www.apache.org/licenses/LICENSE-2.0
//
// Unless required by applicable law or agreed to in writing,
// software distributed under the License is distributed on an
// "AS IS" BASIS, WITHOUT WARRANTIES OR CONDITIONS OF ANY
// KIND, either express or implied.  See the License for the
// specific language governing permissions and limitations
// under the License.

use std::env;
use std::sync::Arc;

extern crate arrow;
extern crate datafusion;

use arrow::datatypes::{DataType, Field, Schema, SchemaRef};
use arrow::record_batch::RecordBatch;
use arrow::{array::*, datatypes::TimeUnit};

use datafusion::datasource::{csv::CsvReadOptions, MemTable};
use datafusion::error::Result;
use datafusion::execution::context::ExecutionContext;
use datafusion::logical_plan::LogicalPlan;
use datafusion::prelude::create_udf;

#[tokio::test]
async fn nyc() -> Result<()> {
    // schema for nyxtaxi csv files
    let schema = Schema::new(vec![
        Field::new("VendorID", DataType::Utf8, true),
        Field::new("tpep_pickup_datetime", DataType::Utf8, true),
        Field::new("tpep_dropoff_datetime", DataType::Utf8, true),
        Field::new("passenger_count", DataType::Utf8, true),
        Field::new("trip_distance", DataType::Float64, true),
        Field::new("RatecodeID", DataType::Utf8, true),
        Field::new("store_and_fwd_flag", DataType::Utf8, true),
        Field::new("PULocationID", DataType::Utf8, true),
        Field::new("DOLocationID", DataType::Utf8, true),
        Field::new("payment_type", DataType::Utf8, true),
        Field::new("fare_amount", DataType::Float64, true),
        Field::new("extra", DataType::Float64, true),
        Field::new("mta_tax", DataType::Float64, true),
        Field::new("tip_amount", DataType::Float64, true),
        Field::new("tolls_amount", DataType::Float64, true),
        Field::new("improvement_surcharge", DataType::Float64, true),
        Field::new("total_amount", DataType::Float64, true),
    ]);

    let mut ctx = ExecutionContext::new();
    ctx.register_csv(
        "tripdata",
        "file.csv",
        CsvReadOptions::new().schema(&schema),
    )?;

    let logical_plan = ctx.create_logical_plan(
        "SELECT passenger_count, MIN(fare_amount), MAX(fare_amount) \
         FROM tripdata GROUP BY passenger_count",
    )?;

    let optimized_plan = ctx.optimize(&logical_plan)?;

    match &optimized_plan {
        LogicalPlan::Aggregate { input, .. } => match input.as_ref() {
            LogicalPlan::TableScan {
                ref projected_schema,
                ..
            } => {
                assert_eq!(2, projected_schema.fields().len());
                assert_eq!(projected_schema.field(0).name(), "passenger_count");
                assert_eq!(projected_schema.field(1).name(), "fare_amount");
            }
            _ => assert!(false),
        },
        _ => assert!(false),
    }

    Ok(())
}

#[tokio::test]
async fn parquet_query() {
    let mut ctx = ExecutionContext::new();
    register_alltypes_parquet(&mut ctx);
    // NOTE that string_col is actually a binary column and does not have the UTF8 logical type
    // so we need an explicit cast
    let sql = "SELECT id, CAST(string_col AS varchar) FROM alltypes_plain";
    let actual = execute(&mut ctx, sql).await.join("\n");
    let expected =
        "4\t\"0\"\n5\t\"1\"\n6\t\"0\"\n7\t\"1\"\n2\t\"0\"\n3\t\"1\"\n0\t\"0\"\n1\t\"1\""
            .to_string();
    assert_eq!(expected, actual);
}

#[tokio::test]
async fn parquet_single_nan_schema() {
    let mut ctx = ExecutionContext::new();
    let testdata = env::var("PARQUET_TEST_DATA").expect("PARQUET_TEST_DATA not defined");
    ctx.register_parquet("single_nan", &format!("{}/single_nan.parquet", testdata))
        .unwrap();
    let sql = "SELECT mycol FROM single_nan";
    let plan = ctx.create_logical_plan(&sql).unwrap();
    let plan = ctx.optimize(&plan).unwrap();
    let plan = ctx.create_physical_plan(&plan).unwrap();
    let results = ctx.collect(plan).await.unwrap();
    for batch in results {
        assert_eq!(1, batch.num_rows());
        assert_eq!(1, batch.num_columns());
    }
}

#[tokio::test]
async fn csv_count_star() -> Result<()> {
    let mut ctx = ExecutionContext::new();
    register_aggregate_csv(&mut ctx)?;
    let sql = "SELECT COUNT(*), COUNT(1), COUNT(c1) FROM aggregate_test_100";
    let actual = execute(&mut ctx, sql).await.join("\n");
    let expected = "100\t100\t100".to_string();
    assert_eq!(expected, actual);
    Ok(())
}

#[tokio::test]
async fn csv_query_with_predicate() -> Result<()> {
    let mut ctx = ExecutionContext::new();
    register_aggregate_csv(&mut ctx)?;
    let sql = "SELECT c1, c12 FROM aggregate_test_100 WHERE c12 > 0.376 AND c12 < 0.4";
    let actual = execute(&mut ctx, sql).await.join("\n");
    let expected = "\"e\"\t0.39144436569161134\n\"d\"\t0.38870280983958583".to_string();
    assert_eq!(expected, actual);
    Ok(())
}

#[tokio::test]
async fn csv_query_with_negated_predicate() -> Result<()> {
    let mut ctx = ExecutionContext::new();
    register_aggregate_csv(&mut ctx)?;
    let sql = "SELECT COUNT(1) FROM aggregate_test_100 WHERE NOT(c1 != 'a')";
    let actual = execute(&mut ctx, sql).await.join("\n");
    let expected = "21".to_string();
    assert_eq!(expected, actual);
    Ok(())
}

#[tokio::test]
async fn csv_query_with_is_not_null_predicate() -> Result<()> {
    let mut ctx = ExecutionContext::new();
    register_aggregate_csv(&mut ctx)?;
    let sql = "SELECT COUNT(1) FROM aggregate_test_100 WHERE c1 IS NOT NULL";
    let actual = execute(&mut ctx, sql).await.join("\n");
    let expected = "100".to_string();
    assert_eq!(expected, actual);
    Ok(())
}

#[tokio::test]
async fn csv_query_with_is_null_predicate() -> Result<()> {
    let mut ctx = ExecutionContext::new();
    register_aggregate_csv(&mut ctx)?;
    let sql = "SELECT COUNT(1) FROM aggregate_test_100 WHERE c1 IS NULL";
    let actual = execute(&mut ctx, sql).await.join("\n");
    let expected = "0".to_string();
    assert_eq!(expected, actual);
    Ok(())
}

#[tokio::test]
async fn csv_query_group_by_int_min_max() -> Result<()> {
    let mut ctx = ExecutionContext::new();
    register_aggregate_csv(&mut ctx)?;
    let sql = "SELECT c2, MIN(c12), MAX(c12) FROM aggregate_test_100 GROUP BY c2";
    let mut actual = execute(&mut ctx, sql).await;
    actual.sort();
    let expected = "1\t0.05636955101974106\t0.9965400387585364\n2\t0.16301110515739792\t0.991517828651004\n3\t0.047343434291126085\t0.9293883502480845\n4\t0.02182578039211991\t0.9237877978193884\n5\t0.01479305307777301\t0.9723580396501548".to_string();
    assert_eq!(expected, actual.join("\n"));
    Ok(())
}

#[tokio::test]
async fn csv_query_group_by_two_columns() -> Result<()> {
    let mut ctx = ExecutionContext::new();
    register_aggregate_csv(&mut ctx)?;
    let sql = "SELECT c1, c2, MIN(c3) FROM aggregate_test_100 GROUP BY c1, c2";
    let mut actual = execute(&mut ctx, sql).await;
    actual.sort();
    let expected = [
        "\"a\"\t1\t-85",
        "\"a\"\t2\t-48",
        "\"a\"\t3\t-72",
        "\"a\"\t4\t-101",
        "\"a\"\t5\t-101",
        "\"b\"\t1\t12",
        "\"b\"\t2\t-60",
        "\"b\"\t3\t-101",
        "\"b\"\t4\t-117",
        "\"b\"\t5\t-82",
        "\"c\"\t1\t-24",
        "\"c\"\t2\t-117",
        "\"c\"\t3\t-2",
        "\"c\"\t4\t-90",
        "\"c\"\t5\t-94",
        "\"d\"\t1\t-99",
        "\"d\"\t2\t93",
        "\"d\"\t3\t-76",
        "\"d\"\t4\t5",
        "\"d\"\t5\t-59",
        "\"e\"\t1\t36",
        "\"e\"\t2\t-61",
        "\"e\"\t3\t-95",
        "\"e\"\t4\t-56",
        "\"e\"\t5\t-86",
    ];
    assert_eq!(expected.join("\n"), actual.join("\n"));
    Ok(())
}

#[tokio::test]
async fn csv_query_avg_sqrt() -> Result<()> {
    let mut ctx = create_ctx()?;
    register_aggregate_csv(&mut ctx)?;
    let sql = "SELECT avg(custom_sqrt(c12)) FROM aggregate_test_100";
    let mut actual = execute(&mut ctx, sql).await;
    actual.sort();
    let expected = "0.6706002946036462".to_string();
    assert_eq!(actual.join("\n"), expected);
    Ok(())
}

/// test that casting happens on udfs.
/// c11 is f32, but `custom_sqrt` requires f64. Casting happens but the logical plan and
/// physical plan have the same schema.
#[tokio::test]
async fn csv_query_custom_udf_with_cast() -> Result<()> {
    let mut ctx = create_ctx()?;
    register_aggregate_csv(&mut ctx)?;
    let sql = "SELECT avg(custom_sqrt(c11)) FROM aggregate_test_100";
    let actual = execute(&mut ctx, sql).await;
    let expected = "0.6584408483418833".to_string();
    assert_eq!(actual.join("\n"), expected);
    Ok(())
}

/// sqrt(f32) is sligthly different than sqrt(CAST(f32 AS double)))
#[tokio::test]
async fn sqrt_f32_vs_f64() -> Result<()> {
    let mut ctx = create_ctx()?;
    register_aggregate_csv(&mut ctx)?;
    // sqrt(f32)'s plan passes
    let sql = "SELECT avg(sqrt(c11)) FROM aggregate_test_100";
    let actual = &execute(&mut ctx, sql).await[0];
    let expected = "0.6584408485889435".to_string();

    assert_eq!(*actual, expected);
    let sql = "SELECT avg(sqrt(CAST(c11 AS double))) FROM aggregate_test_100";
    let actual = &execute(&mut ctx, sql).await[0];
    let expected = "0.6584408483418833".to_string();
    assert_eq!(*actual, expected);
    Ok(())
}

#[tokio::test]
async fn csv_query_error() -> Result<()> {
    // sin(utf8) should error
    let mut ctx = create_ctx()?;
    register_aggregate_csv(&mut ctx)?;
    let sql = "SELECT sin(c1) FROM aggregate_test_100";
    let plan = ctx.create_logical_plan(&sql);
    assert!(plan.is_err());
    Ok(())
}

// this query used to deadlock due to the call udf(udf())
#[tokio::test]
async fn csv_query_sqrt_sqrt() -> Result<()> {
    let mut ctx = create_ctx()?;
    register_aggregate_csv(&mut ctx)?;
    let sql = "SELECT sqrt(sqrt(c12)) FROM aggregate_test_100 LIMIT 1";
    let actual = execute(&mut ctx, sql).await;
    // sqrt(sqrt(c12=0.9294097332465232)) = 0.9818650561397431
    let expected = "0.9818650561397431".to_string();
    assert_eq!(actual.join("\n"), expected);
    Ok(())
}

fn create_ctx() -> Result<ExecutionContext> {
    let mut ctx = ExecutionContext::new();

    // register a custom UDF
    ctx.register_udf(create_udf(
        "custom_sqrt",
        vec![DataType::Float64],
        Arc::new(DataType::Float64),
        Arc::new(custom_sqrt),
    ));

    Ok(ctx)
}

fn custom_sqrt(args: &[ArrayRef]) -> Result<ArrayRef> {
    let input = &args[0]
        .as_any()
        .downcast_ref::<Float64Array>()
        .expect("cast failed");

    let mut builder = Float64Builder::new(input.len());
    for i in 0..input.len() {
        if input.is_null(i) {
            builder.append_null()?;
        } else {
            builder.append_value(input.value(i).sqrt())?;
        }
    }
    Ok(Arc::new(builder.finish()))
}

#[tokio::test]
async fn csv_query_avg() -> Result<()> {
    let mut ctx = ExecutionContext::new();
    register_aggregate_csv(&mut ctx)?;
    let sql = "SELECT avg(c12) FROM aggregate_test_100";
    let mut actual = execute(&mut ctx, sql).await;
    actual.sort();
    let expected = "0.5089725099127211".to_string();
    assert_eq!(expected, actual.join("\n"));
    Ok(())
}

#[tokio::test]
async fn csv_query_group_by_avg() -> Result<()> {
    let mut ctx = ExecutionContext::new();
    register_aggregate_csv(&mut ctx)?;
    let sql = "SELECT c1, avg(c12) FROM aggregate_test_100 GROUP BY c1";
    let mut actual = execute(&mut ctx, sql).await;
    actual.sort();
    let expected = "\"a\"\t0.48754517466109415\n\"b\"\t0.41040709263815384\n\"c\"\t0.6600456536439784\n\"d\"\t0.48855379387549824\n\"e\"\t0.48600669271341534".to_string();
    assert_eq!(expected, actual.join("\n"));
    Ok(())
}

#[tokio::test]
async fn csv_query_group_by_avg_with_projection() -> Result<()> {
    let mut ctx = ExecutionContext::new();
    register_aggregate_csv(&mut ctx)?;
    let sql = "SELECT avg(c12), c1 FROM aggregate_test_100 GROUP BY c1";
    let mut actual = execute(&mut ctx, sql).await;
    actual.sort();
    let expected = "0.41040709263815384\t\"b\"\n0.48600669271341534\t\"e\"\n0.48754517466109415\t\"a\"\n0.48855379387549824\t\"d\"\n0.6600456536439784\t\"c\"".to_string();
    assert_eq!(expected, actual.join("\n"));
    Ok(())
}

#[tokio::test]
async fn csv_query_avg_multi_batch() -> Result<()> {
    let mut ctx = ExecutionContext::new();
    register_aggregate_csv(&mut ctx)?;
    let sql = "SELECT avg(c12) FROM aggregate_test_100";
    let plan = ctx.create_logical_plan(&sql).unwrap();
    let plan = ctx.optimize(&plan).unwrap();
    let plan = ctx.create_physical_plan(&plan).unwrap();
    let results = ctx.collect(plan).await.unwrap();
    let batch = &results[0];
    let column = batch.column(0);
    let array = column.as_any().downcast_ref::<Float64Array>().unwrap();
    let actual = array.value(0);
    let expected = 0.5089725;
    // Due to float number's accuracy, different batch size will lead to different
    // answers.
    assert!((expected - actual).abs() < 0.01);
    Ok(())
}

<<<<<<< HEAD
#[test]
fn csv_query_nullif_divide_by_0() -> Result<()> {
    let mut ctx = ExecutionContext::new();
    register_aggregate_csv(&mut ctx)?;
    let sql = "SELECT c8/nullif(c7, 0) FROM aggregate_test_100";
    let actual = execute(&mut ctx, sql).join("\n");
    let expected = "1722\n92\n46\n679\n165\n146\n149\n93\n2211\n6495\n307\n139\n253\n123\n21\n84\n98\n13\n230\n\
       277\n1\n986\n414\n144\n210\n0\n172\n165\n25\n97\n335\n558\n350\n369\n511\n245\n345\n8\n139\n55\n318\n2614\n\
       1792\n16\n345\n123\n176\n1171\n20\n199\n147\n115\n335\n23\n847\n94\n315\n391\n176\n282\n459\n197\n978\n281\n\
       27\n26\n281\n8124\n3\n430\n510\n61\n67\n17\n1601\n362\n202\n50\n10\n346\n258\n664\n0\n22\n164\n448\n365\n\
       1640\n671\n203\n2087\n10060\n1015\n913\n9840\n16\n496\n264\n38\n1";
    assert_eq!(expected, actual);
    Ok(())
}

#[test]
fn csv_query_count() -> Result<()> {
=======
#[tokio::test]
async fn csv_query_count() -> Result<()> {
>>>>>>> 3fae71b1
    let mut ctx = ExecutionContext::new();
    register_aggregate_csv(&mut ctx)?;
    let sql = "SELECT count(c12) FROM aggregate_test_100";
    let actual = execute(&mut ctx, sql).await.join("\n");
    let expected = "100".to_string();
    assert_eq!(expected, actual);
    Ok(())
}

#[tokio::test]
async fn csv_query_group_by_int_count() -> Result<()> {
    let mut ctx = ExecutionContext::new();
    register_aggregate_csv(&mut ctx)?;
    let sql = "SELECT c1, count(c12) FROM aggregate_test_100 GROUP BY c1";
    let mut actual = execute(&mut ctx, sql).await;
    actual.sort();
    let expected = "\"a\"\t21\n\"b\"\t19\n\"c\"\t21\n\"d\"\t18\n\"e\"\t21".to_string();
    assert_eq!(expected, actual.join("\n"));
    Ok(())
}

#[tokio::test]
async fn csv_query_group_by_string_min_max() -> Result<()> {
    let mut ctx = ExecutionContext::new();
    register_aggregate_csv(&mut ctx)?;
    let sql = "SELECT c1, MIN(c12), MAX(c12) FROM aggregate_test_100 GROUP BY c1";
    let mut actual = execute(&mut ctx, sql).await;
    actual.sort();
    let expected =
        "\"a\"\t0.02182578039211991\t0.9800193410444061\n\"b\"\t0.04893135681998029\t0.9185813970744787\n\"c\"\t0.0494924465469434\t0.991517828651004\n\"d\"\t0.061029375346466685\t0.9748360509016578\n\"e\"\t0.01479305307777301\t0.9965400387585364".to_string();
    assert_eq!(expected, actual.join("\n"));
    Ok(())
}

#[tokio::test]
async fn csv_query_cast() -> Result<()> {
    let mut ctx = ExecutionContext::new();
    register_aggregate_csv(&mut ctx)?;
    let sql = "SELECT CAST(c12 AS float) FROM aggregate_test_100 WHERE c12 > 0.376 AND c12 < 0.4";
    let actual = execute(&mut ctx, sql).await.join("\n");
    let expected = "0.39144436569161134\n0.38870280983958583".to_string();
    assert_eq!(expected, actual);
    Ok(())
}

#[tokio::test]
async fn csv_query_cast_literal() -> Result<()> {
    let mut ctx = ExecutionContext::new();
    register_aggregate_csv(&mut ctx)?;
    let sql = "SELECT c12, CAST(1 AS float) FROM aggregate_test_100 WHERE c12 > CAST(0 AS float) LIMIT 2";
    let actual = execute(&mut ctx, sql).await.join("\n");
    let expected = "0.9294097332465232\t1.0\n0.3114712539863804\t1.0".to_string();
    assert_eq!(expected, actual);
    Ok(())
}

#[tokio::test]
async fn csv_query_limit() -> Result<()> {
    let mut ctx = ExecutionContext::new();
    register_aggregate_csv(&mut ctx)?;
    let sql = "SELECT c1 FROM aggregate_test_100 LIMIT 2";
    let actual = execute(&mut ctx, sql).await.join("\n");
    let expected = "\"c\"\n\"d\"".to_string();
    assert_eq!(expected, actual);
    Ok(())
}

#[tokio::test]
async fn csv_query_limit_bigger_than_nbr_of_rows() -> Result<()> {
    let mut ctx = ExecutionContext::new();
    register_aggregate_csv(&mut ctx)?;
    let sql = "SELECT c2 FROM aggregate_test_100 LIMIT 200";
    let actual = execute(&mut ctx, sql).await.join("\n");
    let expected = "2\n5\n1\n1\n5\n4\n3\n3\n1\n4\n1\n4\n3\n2\n1\n1\n2\n1\n3\n2\n4\n1\n5\n4\n2\n1\n4\n5\n2\n3\n4\n2\n1\n5\n3\n1\n2\n3\n3\n3\n2\n4\n1\n3\n2\n5\n2\n1\n4\n1\n4\n2\n5\n4\n2\n3\n4\n4\n4\n5\n4\n2\n1\n2\n4\n2\n3\n5\n1\n1\n4\n2\n1\n2\n1\n1\n5\n4\n5\n2\n3\n2\n4\n1\n3\n4\n3\n2\n5\n3\n3\n2\n5\n5\n4\n1\n3\n3\n4\n4".to_string();
    assert_eq!(expected, actual);
    Ok(())
}

#[tokio::test]
async fn csv_query_limit_with_same_nbr_of_rows() -> Result<()> {
    let mut ctx = ExecutionContext::new();
    register_aggregate_csv(&mut ctx)?;
    let sql = "SELECT c2 FROM aggregate_test_100 LIMIT 100";
    let actual = execute(&mut ctx, sql).await.join("\n");
    let expected = "2\n5\n1\n1\n5\n4\n3\n3\n1\n4\n1\n4\n3\n2\n1\n1\n2\n1\n3\n2\n4\n1\n5\n4\n2\n1\n4\n5\n2\n3\n4\n2\n1\n5\n3\n1\n2\n3\n3\n3\n2\n4\n1\n3\n2\n5\n2\n1\n4\n1\n4\n2\n5\n4\n2\n3\n4\n4\n4\n5\n4\n2\n1\n2\n4\n2\n3\n5\n1\n1\n4\n2\n1\n2\n1\n1\n5\n4\n5\n2\n3\n2\n4\n1\n3\n4\n3\n2\n5\n3\n3\n2\n5\n5\n4\n1\n3\n3\n4\n4".to_string();
    assert_eq!(expected, actual);
    Ok(())
}

#[tokio::test]
async fn csv_query_limit_zero() -> Result<()> {
    let mut ctx = ExecutionContext::new();
    register_aggregate_csv(&mut ctx)?;
    let sql = "SELECT c1 FROM aggregate_test_100 LIMIT 0";
    let actual = execute(&mut ctx, sql).await.join("\n");
    let expected = "".to_string();
    assert_eq!(expected, actual);
    Ok(())
}

#[tokio::test]
async fn csv_query_create_external_table() {
    let mut ctx = ExecutionContext::new();
    register_aggregate_csv_by_sql(&mut ctx).await;
    let sql = "SELECT c1, c2, c3, c4, c5, c6, c7, c8, c9, 10, c11, c12, c13 FROM aggregate_test_100 LIMIT 1";
    let actual = execute(&mut ctx, sql).await.join("\n");
    let expected = "\"c\"\t2\t1\t18109\t2033001162\t-6513304855495910254\t25\t43062\t1491205016\t10\t0.110830784\t0.9294097332465232\t\"6WfVFBVGJSQb7FhA7E0lBwdvjfZnSW\"".to_string();
    assert_eq!(expected, actual);
}

#[tokio::test]
async fn csv_query_external_table_count() {
    let mut ctx = ExecutionContext::new();
    register_aggregate_csv_by_sql(&mut ctx).await;
    let sql = "SELECT COUNT(c12) FROM aggregate_test_100";
    let actual = execute(&mut ctx, sql).await.join("\n");
    let expected = "100".to_string();
    assert_eq!(expected, actual);
}

#[tokio::test]
async fn csv_query_count_star() {
    let mut ctx = ExecutionContext::new();
    register_aggregate_csv_by_sql(&mut ctx).await;
    let sql = "SELECT COUNT(*) FROM aggregate_test_100";
    let actual = execute(&mut ctx, sql).await.join("\n");
    let expected = "100".to_string();
    assert_eq!(expected, actual);
}

#[tokio::test]
async fn csv_query_count_one() {
    let mut ctx = ExecutionContext::new();
    register_aggregate_csv_by_sql(&mut ctx).await;
    let sql = "SELECT COUNT(1) FROM aggregate_test_100";
    let actual = execute(&mut ctx, sql).await.join("\n");
    let expected = "100".to_string();
    assert_eq!(expected, actual);
}

#[tokio::test]
async fn csv_explain() {
    let mut ctx = ExecutionContext::new();
    register_aggregate_csv_by_sql(&mut ctx).await;
    let sql = "EXPLAIN SELECT c1 FROM aggregate_test_100 where c2 > 10";
    let actual = execute(&mut ctx, sql).await.join("\n");
    let expected = "\"logical_plan\"\t\"Projection: #c1\\n  Filter: #c2 Gt Int64(10)\\n    TableScan: aggregate_test_100 projection=None\"".to_string();
    assert_eq!(expected, actual);

    // Also, expect same result with lowercase explain
    let sql = "explain SELECT c1 FROM aggregate_test_100 where c2 > 10";
    let actual = execute(&mut ctx, sql).await.join("\n");
    assert_eq!(expected, actual);
}

#[tokio::test]
async fn csv_explain_verbose() {
    let mut ctx = ExecutionContext::new();
    register_aggregate_csv_by_sql(&mut ctx).await;
    let sql = "EXPLAIN VERBOSE SELECT c1 FROM aggregate_test_100 where c2 > 10";
    let actual = execute(&mut ctx, sql).await.join("\n");
    // Don't actually test the contents of the debuging output (as
    // that may change and keeping this test updated will be a
    // pain). Instead just check for a few key pieces.
    assert!(actual.contains("logical_plan"), "Actual: '{}'", actual);
    assert!(actual.contains("physical_plan"), "Actual: '{}'", actual);
    assert!(actual.contains("#c2 Gt Int64(10)"), "Actual: '{}'", actual);
}

fn aggr_test_schema() -> SchemaRef {
    Arc::new(Schema::new(vec![
        Field::new("c1", DataType::Utf8, false),
        Field::new("c2", DataType::UInt32, false),
        Field::new("c3", DataType::Int8, false),
        Field::new("c4", DataType::Int16, false),
        Field::new("c5", DataType::Int32, false),
        Field::new("c6", DataType::Int64, false),
        Field::new("c7", DataType::UInt8, false),
        Field::new("c8", DataType::UInt16, false),
        Field::new("c9", DataType::UInt32, false),
        Field::new("c10", DataType::UInt64, false),
        Field::new("c11", DataType::Float32, false),
        Field::new("c12", DataType::Float64, false),
        Field::new("c13", DataType::Utf8, false),
    ]))
}

async fn register_aggregate_csv_by_sql(ctx: &mut ExecutionContext) {
    let testdata = env::var("ARROW_TEST_DATA").expect("ARROW_TEST_DATA not defined");

    // TODO: The following c9 should be migrated to UInt32 and c10 should be UInt64 once
    // unsigned is supported.
    let df = ctx
        .sql(&format!(
            "
    CREATE EXTERNAL TABLE aggregate_test_100 (
        c1  VARCHAR NOT NULL,
        c2  INT NOT NULL,
        c3  SMALLINT NOT NULL,
        c4  SMALLINT NOT NULL,
        c5  INT NOT NULL,
        c6  BIGINT NOT NULL,
        c7  SMALLINT NOT NULL,
        c8  INT NOT NULL,
        c9  BIGINT NOT NULL,
        c10 VARCHAR NOT NULL,
        c11 FLOAT NOT NULL,
        c12 DOUBLE NOT NULL,
        c13 VARCHAR NOT NULL
    )
    STORED AS CSV
    WITH HEADER ROW
    LOCATION '{}/csv/aggregate_test_100.csv'
    ",
            testdata
        ))
        .expect("Creating dataframe for CREATE EXTERNAL TABLE");

    // Mimic the CLI and execute the resulting plan -- even though it
    // is effectively a no-op (returns zero rows)
    let results = df.collect().await.expect("Executing CREATE EXTERNAL TABLE");
    assert!(
        results.is_empty(),
        "Expected no rows from executing CREATE EXTERNAL TABLE"
    );
}

fn register_aggregate_csv(ctx: &mut ExecutionContext) -> Result<()> {
    let testdata = env::var("ARROW_TEST_DATA").expect("ARROW_TEST_DATA not defined");
    let schema = aggr_test_schema();
    ctx.register_csv(
        "aggregate_test_100",
        &format!("{}/csv/aggregate_test_100.csv", testdata),
        CsvReadOptions::new().schema(&schema),
    )?;
    Ok(())
}

fn register_alltypes_parquet(ctx: &mut ExecutionContext) {
    let testdata = env::var("PARQUET_TEST_DATA").expect("PARQUET_TEST_DATA not defined");
    ctx.register_parquet(
        "alltypes_plain",
        &format!("{}/alltypes_plain.parquet", testdata),
    )
    .unwrap();
}

/// Execute query and return result set as tab delimited string
async fn execute(ctx: &mut ExecutionContext, sql: &str) -> Vec<String> {
    let plan = ctx.create_logical_plan(&sql).unwrap();
    let logical_schema = plan.schema();
    let plan = ctx.optimize(&plan).unwrap();
    let optimized_logical_schema = plan.schema();
    let plan = ctx.create_physical_plan(&plan).unwrap();
    let physical_schema = plan.schema();
    let results = ctx.collect(plan).await.unwrap();

    assert_eq!(logical_schema.as_ref(), optimized_logical_schema.as_ref());
    assert_eq!(logical_schema.as_ref(), physical_schema.as_ref());

    result_str(&results)
}

/// Converts an array's value at `row_index` to a string.
fn array_str(array: &Arc<dyn Array>, row_index: usize) -> String {
    if array.is_null(row_index) {
        return "NULL".to_string();
    }
    // beyond this point, we can assume that `array...downcast().value(row_index)` is valid,
    // due to the `if` above.

    match array.data_type() {
        DataType::Int8 => {
            let array = array.as_any().downcast_ref::<Int8Array>().unwrap();
            format!("{:?}", array.value(row_index))
        }
        DataType::Int16 => {
            let array = array.as_any().downcast_ref::<Int16Array>().unwrap();
            format!("{:?}", array.value(row_index))
        }
        DataType::Int32 => {
            let array = array.as_any().downcast_ref::<Int32Array>().unwrap();
            format!("{:?}", array.value(row_index))
        }
        DataType::Int64 => {
            let array = array.as_any().downcast_ref::<Int64Array>().unwrap();
            format!("{:?}", array.value(row_index))
        }
        DataType::UInt8 => {
            let array = array.as_any().downcast_ref::<UInt8Array>().unwrap();
            format!("{:?}", array.value(row_index))
        }
        DataType::UInt16 => {
            let array = array.as_any().downcast_ref::<UInt16Array>().unwrap();
            format!("{:?}", array.value(row_index))
        }
        DataType::UInt32 => {
            let array = array.as_any().downcast_ref::<UInt32Array>().unwrap();
            format!("{:?}", array.value(row_index))
        }
        DataType::UInt64 => {
            let array = array.as_any().downcast_ref::<UInt64Array>().unwrap();
            format!("{:?}", array.value(row_index))
        }
        DataType::Float32 => {
            let array = array.as_any().downcast_ref::<Float32Array>().unwrap();
            format!("{:?}", array.value(row_index))
        }
        DataType::Float64 => {
            let array = array.as_any().downcast_ref::<Float64Array>().unwrap();
            format!("{:?}", array.value(row_index))
        }
        DataType::Utf8 => {
            let array = array.as_any().downcast_ref::<StringArray>().unwrap();
            format!("{:?}", array.value(row_index))
        }
        DataType::Boolean => {
            let array = array.as_any().downcast_ref::<BooleanArray>().unwrap();
            format!("{:?}", array.value(row_index))
        }
        DataType::FixedSizeList(_, n) => {
            let array = array.as_any().downcast_ref::<FixedSizeListArray>().unwrap();
            let array = array.value(row_index);

            let mut r = Vec::with_capacity(*n as usize);
            for i in 0..*n {
                r.push(array_str(&array, i as usize));
            }
            format!("[{}]", r.join(","))
        }
        _ => "???".to_string(),
    }
}

fn result_str(results: &[RecordBatch]) -> Vec<String> {
    let mut result = vec![];
    for batch in results {
        for row_index in 0..batch.num_rows() {
            let mut str = String::new();
            for column_index in 0..batch.num_columns() {
                if column_index > 0 {
                    str.push_str("\t");
                }
                let column = batch.column(column_index);

                str.push_str(&array_str(column, row_index));
            }
            result.push(str);
        }
    }
    result
}

#[tokio::test]
async fn query_length() -> Result<()> {
    let schema = Arc::new(Schema::new(vec![Field::new("c1", DataType::Utf8, false)]));

    let data = RecordBatch::try_new(
        schema.clone(),
        vec![Arc::new(StringArray::from(vec!["", "a", "aa", "aaa"]))],
    )?;

    let table = MemTable::new(schema, vec![vec![data]])?;

    let mut ctx = ExecutionContext::new();
    ctx.register_table("test", Box::new(table));
    let sql = "SELECT length(c1) FROM test";
    let actual = execute(&mut ctx, sql).await.join("\n");
    let expected = "0\n1\n2\n3".to_string();
    assert_eq!(expected, actual);
    Ok(())
}

#[tokio::test]
async fn query_not() -> Result<()> {
    let schema = Arc::new(Schema::new(vec![Field::new("c1", DataType::Boolean, true)]));

    let data = RecordBatch::try_new(
        schema.clone(),
        vec![Arc::new(BooleanArray::from(vec![
            Some(false),
            None,
            Some(true),
        ]))],
    )?;

    let table = MemTable::new(schema, vec![vec![data]])?;

    let mut ctx = ExecutionContext::new();
    ctx.register_table("test", Box::new(table));
    let sql = "SELECT NOT c1 FROM test";
    let actual = execute(&mut ctx, sql).await.join("\n");
    let expected = "true\nNULL\nfalse".to_string();
    assert_eq!(expected, actual);
    Ok(())
}

#[tokio::test]
async fn query_concat() -> Result<()> {
    let schema = Arc::new(Schema::new(vec![
        Field::new("c1", DataType::Utf8, false),
        Field::new("c2", DataType::Int32, true),
    ]));

    let data = RecordBatch::try_new(
        schema.clone(),
        vec![
            Arc::new(StringArray::from(vec!["", "a", "aa", "aaa"])),
            Arc::new(Int32Array::from(vec![Some(0), Some(1), None, Some(3)])),
        ],
    )?;

    let table = MemTable::new(schema, vec![vec![data]])?;

    let mut ctx = ExecutionContext::new();
    ctx.register_table("test", Box::new(table));
    let sql = "SELECT concat(c1, '-hi-', cast(c2 as varchar)) FROM test";
    let actual = execute(&mut ctx, sql).await;
    let expected = vec!["\"-hi-0\"", "\"a-hi-1\"", "NULL", "\"aaa-hi-3\""];
    assert_eq!(expected, actual);
    Ok(())
}

#[tokio::test]
async fn query_array() -> Result<()> {
    let schema = Arc::new(Schema::new(vec![
        Field::new("c1", DataType::Utf8, false),
        Field::new("c2", DataType::Int32, true),
    ]));

    let data = RecordBatch::try_new(
        schema.clone(),
        vec![
            Arc::new(StringArray::from(vec!["", "a", "aa", "aaa"])),
            Arc::new(Int32Array::from(vec![Some(0), Some(1), None, Some(3)])),
        ],
    )?;

    let table = MemTable::new(schema, vec![vec![data]])?;

    let mut ctx = ExecutionContext::new();
    ctx.register_table("test", Box::new(table));
    let sql = "SELECT array(c1, cast(c2 as varchar)) FROM test";
    let actual = execute(&mut ctx, sql).await;
    let expected = vec![
        "[\"\",\"0\"]",
        "[\"a\",\"1\"]",
        "[\"aa\",NULL]",
        "[\"aaa\",\"3\"]",
    ];
    assert_eq!(expected, actual);
    Ok(())
}

#[tokio::test]
async fn csv_query_sum_cast() {
    let mut ctx = ExecutionContext::new();
    register_aggregate_csv_by_sql(&mut ctx).await;
    // c8 = i32; c9 = i64
    let sql = "SELECT c8 + c9 FROM aggregate_test_100";
    // check that the physical and logical schemas are equal
    execute(&mut ctx, sql).await;
}

#[tokio::test]
async fn like() -> Result<()> {
    let mut ctx = ExecutionContext::new();
    register_aggregate_csv_by_sql(&mut ctx).await;
    let sql = "SELECT COUNT(c1) FROM aggregate_test_100 WHERE c13 LIKE '%FB%'";
    // check that the physical and logical schemas are equal
    let actual = execute(&mut ctx, sql).await.join("\n");

    let expected = "1".to_string();
    assert_eq!(expected, actual);
    Ok(())
}

fn make_timestamp_nano_table() -> Result<Box<MemTable>> {
    let schema = Arc::new(Schema::new(vec![
        Field::new("ts", DataType::Timestamp(TimeUnit::Nanosecond, None), false),
        Field::new("value", DataType::Int32, true),
    ]));

    let mut builder = TimestampNanosecondArray::builder(3);

    builder.append_value(1599572549190855000)?; // 2020-09-08T13:42:29.190855+00:00
    builder.append_value(1599568949190855000)?; // 2020-09-08T12:42:29.190855+00:00
    builder.append_value(1599565349190855000)?; // 2020-09-08T11:42:29.190855+00:00

    let data = RecordBatch::try_new(
        schema.clone(),
        vec![
            Arc::new(builder.finish()),
            Arc::new(Int32Array::from(vec![Some(1), Some(2), Some(3)])),
        ],
    )?;
    let table = MemTable::new(schema, vec![vec![data]])?;
    Ok(Box::new(table))
}

#[tokio::test]
async fn to_timstamp() -> Result<()> {
    let mut ctx = ExecutionContext::new();
    ctx.register_table("ts_data", make_timestamp_nano_table()?);

    let sql = "SELECT COUNT(*) FROM ts_data where ts > to_timestamp('2020-09-08T12:00:00+00:00')";
    let actual = execute(&mut ctx, sql).await.join("\n");

    let expected = "2".to_string();
    assert_eq!(expected, actual);
    Ok(())
}

#[tokio::test]
async fn query_is_null() -> Result<()> {
    let schema = Arc::new(Schema::new(vec![Field::new("c1", DataType::Float64, true)]));

    let data = RecordBatch::try_new(
        schema.clone(),
        vec![Arc::new(Float64Array::from(vec![
            Some(1.0),
            None,
            Some(f64::NAN),
        ]))],
    )?;

    let table = MemTable::new(schema, vec![vec![data]])?;

    let mut ctx = ExecutionContext::new();
    ctx.register_table("test", Box::new(table));
    let sql = "SELECT c1 IS NULL FROM test";
    let actual = execute(&mut ctx, sql).await.join("\n");
    let expected = "false\ntrue\nfalse".to_string();
    assert_eq!(expected, actual);
    Ok(())
}

#[tokio::test]
async fn query_is_not_null() -> Result<()> {
    let schema = Arc::new(Schema::new(vec![Field::new("c1", DataType::Float64, true)]));

    let data = RecordBatch::try_new(
        schema.clone(),
        vec![Arc::new(Float64Array::from(vec![
            Some(1.0),
            None,
            Some(f64::NAN),
        ]))],
    )?;

    let table = MemTable::new(schema, vec![vec![data]])?;

    let mut ctx = ExecutionContext::new();
    ctx.register_table("test", Box::new(table));
    let sql = "SELECT c1 IS NOT NULL FROM test";
    let actual = execute(&mut ctx, sql).await.join("\n");
    let expected = "true\nfalse\ntrue".to_string();
    assert_eq!(expected, actual);
    Ok(())
}<|MERGE_RESOLUTION|>--- conflicted
+++ resolved
@@ -377,13 +377,12 @@
     Ok(())
 }
 
-<<<<<<< HEAD
-#[test]
-fn csv_query_nullif_divide_by_0() -> Result<()> {
+#[tokio::test]
+async fn csv_query_nullif_divide_by_0() -> Result<()> {
     let mut ctx = ExecutionContext::new();
     register_aggregate_csv(&mut ctx)?;
     let sql = "SELECT c8/nullif(c7, 0) FROM aggregate_test_100";
-    let actual = execute(&mut ctx, sql).join("\n");
+    let actual = execute(&mut ctx, sql).await.join("\n");
     let expected = "1722\n92\n46\n679\n165\n146\n149\n93\n2211\n6495\n307\n139\n253\n123\n21\n84\n98\n13\n230\n\
        277\n1\n986\n414\n144\n210\n0\n172\n165\n25\n97\n335\n558\n350\n369\n511\n245\n345\n8\n139\n55\n318\n2614\n\
        1792\n16\n345\n123\n176\n1171\n20\n199\n147\n115\n335\n23\n847\n94\n315\n391\n176\n282\n459\n197\n978\n281\n\
@@ -393,12 +392,8 @@
     Ok(())
 }
 
-#[test]
-fn csv_query_count() -> Result<()> {
-=======
 #[tokio::test]
 async fn csv_query_count() -> Result<()> {
->>>>>>> 3fae71b1
     let mut ctx = ExecutionContext::new();
     register_aggregate_csv(&mut ctx)?;
     let sql = "SELECT count(c12) FROM aggregate_test_100";
