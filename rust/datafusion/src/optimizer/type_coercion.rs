// Licensed to the Apache Software Foundation (ASF) under one
// or more contributor license agreements.  See the NOTICE file
// distributed with this work for additional information
// regarding copyright ownership.  The ASF licenses this file
// to you under the Apache License, Version 2.0 (the
// "License"); you may not use this file except in compliance
// with the License.  You may obtain a copy of the License at
//
//   http://www.apache.org/licenses/LICENSE-2.0
//
// Unless required by applicable law or agreed to in writing,
// software distributed under the License is distributed on an
// "AS IS" BASIS, WITHOUT WARRANTIES OR CONDITIONS OF ANY
// KIND, either express or implied.  See the License for the
// specific language governing permissions and limitations
// under the License.

//! The type_coercion optimizer rule ensures that all operators are operating on
//! compatible types by adding explicit cast operations to expressions. For example,
//! the operation `c_float + c_int` would be rewritten as `c_float + CAST(c_int AS
//! float)`. This keeps the runtime query execution code much simpler.

use std::collections::HashMap;
use std::sync::Arc;

use arrow::datatypes::Schema;

use crate::error::{ExecutionError, Result};
use crate::execution::physical_plan::udf::ScalarFunction;
use crate::logicalplan::LogicalPlan;
use crate::logicalplan::{Expr, LogicalPlanBuilder, Operator};
use crate::optimizer::optimizer::OptimizerRule;
use crate::optimizer::utils;

/// Implementation of type coercion optimizer rule
pub struct TypeCoercionRule<'a> {
    scalar_functions: &'a HashMap<String, Box<ScalarFunction>>,
}

impl<'a> TypeCoercionRule<'a> {
    /// Create a new type coercion optimizer rule using meta-data about registered
    /// scalar functions
    pub fn new(scalar_functions: &'a HashMap<String, Box<ScalarFunction>>) -> Self {
        Self { scalar_functions }
    }

    /// Rewrite an expression list to include explicit CAST operations when required
    fn rewrite_expr_list(&self, expr: &Vec<Expr>, schema: &Schema) -> Result<Vec<Expr>> {
        Ok(expr
            .iter()
            .map(|e| self.rewrite_expr(e, schema))
            .collect::<Result<Vec<_>>>()?)
    }

    /// Rewrite an expression to include explicit CAST operations when required
    fn rewrite_expr(&self, expr: &Expr, schema: &Schema) -> Result<Expr> {
        match expr {
            Expr::BinaryExpr { left, op, right } => {
                let left = self.rewrite_expr(left, schema)?;
                let right = self.rewrite_expr(right, schema)?;
                let left_type = left.get_type(schema)?;
                let right_type = right.get_type(schema)?;
                if left_type == right_type {
                    Ok(Expr::BinaryExpr {
                        left: Arc::new(left),
                        op: op.clone(),
                        right: Arc::new(right),
                    })
                } else {
                    let super_type = utils::get_supertype(&left_type, &right_type)?;
                    Ok(Expr::BinaryExpr {
                        left: Arc::new(left.cast_to(&super_type, schema)?),
                        op: op.clone(),
                        right: Arc::new(right.cast_to(&super_type, schema)?),
                    })
                }
            }
            Expr::IsNull(e) => Ok(Expr::IsNull(Arc::new(self.rewrite_expr(e, schema)?))),
            Expr::IsNotNull(e) => {
                Ok(Expr::IsNotNull(Arc::new(self.rewrite_expr(e, schema)?)))
            }
            Expr::ScalarFunction {
                name,
                args,
                return_type,
            } => {
                // cast the inputs of scalar functions to the appropriate type where possible
                match self.scalar_functions.get(name) {
                    Some(func_meta) => {
                        let mut func_args = Vec::with_capacity(args.len());
                        for i in 0..args.len() {
                            let field = &func_meta.args[i];
                            let expr = self.rewrite_expr(&args[i], schema)?;
                            let actual_type = expr.get_type(schema)?;
                            let required_type = field.data_type();
                            if &actual_type == required_type {
                                func_args.push(expr)
                            } else {
                                let super_type =
                                    utils::get_supertype(&actual_type, required_type)?;
                                func_args.push(expr.cast_to(&super_type, schema)?);
                            }
                        }

                        Ok(Expr::ScalarFunction {
                            name: name.clone(),
                            args: func_args,
                            return_type: return_type.clone(),
                        })
                    }
                    _ => Err(ExecutionError::General(format!(
                        "Invalid scalar function {}",
                        name
                    ))),
                }
            }
            Expr::AggregateFunction {
                name,
                args,
                return_type,
            } => Ok(Expr::AggregateFunction {
                name: name.clone(),
                args: args
                    .iter()
                    .map(|a| self.rewrite_expr(a, schema))
                    .collect::<Result<Vec<_>>>()?,
                return_type: return_type.clone(),
            }),
            Expr::Cast { .. } => Ok(expr.clone()),
            Expr::Column(_) => Ok(expr.clone()),
            Expr::Alias(expr, alias) => Ok(Expr::Alias(
                Arc::new(self.rewrite_expr(expr, schema)?),
                alias.to_owned(),
            )),
            Expr::Literal(_) => Ok(expr.clone()),
            Expr::UnresolvedColumn(_) => Ok(expr.clone()),
            Expr::Not(_) => Ok(expr.clone()),
            Expr::Sort { .. } => Ok(expr.clone()),
            Expr::Wildcard { .. } => Err(ExecutionError::General(
                "Wildcard expressions are not valid in a logical query plan".to_owned(),
            )),
        }
    }
}

impl<'a> OptimizerRule for TypeCoercionRule<'a> {
    fn optimize(&mut self, plan: &LogicalPlan) -> Result<LogicalPlan> {
        match plan {
            LogicalPlan::Projection { expr, input, .. } => {
                LogicalPlanBuilder::from(&self.optimize(input)?)
                    .project(self.rewrite_expr_list(expr, input.schema())?)?
                    .build()
            }
            LogicalPlan::Selection { expr, input, .. } => {
                LogicalPlanBuilder::from(&self.optimize(input)?)
                    .filter(self.rewrite_expr(expr, input.schema())?)?
                    .build()
            }
            LogicalPlan::Aggregate {
                input,
                group_expr,
                aggr_expr,
                ..
            } => LogicalPlanBuilder::from(&self.optimize(input)?)
                .aggregate(
                    self.rewrite_expr_list(group_expr, input.schema())?,
                    self.rewrite_expr_list(aggr_expr, input.schema())?,
                )?
                .build(),
            LogicalPlan::TableScan { .. } => Ok(plan.clone()),
            LogicalPlan::EmptyRelation { .. } => Ok(plan.clone()),
            LogicalPlan::Limit { .. } => Ok(plan.clone()),
            LogicalPlan::CreateExternalTable { .. } => Ok(plan.clone()),
            other => Err(ExecutionError::NotImplemented(format!(
                "Type coercion optimizer rule does not support relation: {:?}",
                other
            ))),
        }
    }
}

<<<<<<< HEAD
impl TypeCoercionRule {
    #[allow(missing_docs)]
    pub fn new() -> Self {
        Self {}
    }
}

fn rewrite_expr_list(expr: &Vec<Expr>, schema: &Schema) -> Result<Vec<Expr>> {
    Ok(expr
        .iter()
        .map(|e| rewrite_expr(e, schema))
        .collect::<Result<Vec<_>>>()?)
}

/// Rewrite an expression to include explicit CAST operations when required
fn rewrite_expr(expr: &Expr, schema: &Schema) -> Result<Expr> {
    match expr {
        Expr::BinaryExpr { left, op, right } => {
            let left = rewrite_expr(left, schema)?;
            let right = rewrite_expr(right, schema)?;
            let left_type = left.get_type(schema)?;
            let right_type = right.get_type(schema)?;
            if left_type == right_type {
                Ok(Expr::BinaryExpr {
                    left: Arc::new(left),
                    op: op.clone(),
                    right: Arc::new(right),
                })
            } else {
                match op {
                    Operator::Contains => {
                        return Ok(Expr::BinaryExpr {
                            left: Arc::new(left.cast_to(&left_type, schema)?),
                            op: op.clone(),
                            right: Arc::new(right.cast_to(&right_type, schema)?),
                        });
                    }
                    _ => {
                        let super_type = utils::get_supertype(&left_type, &right_type)?;
                        return Ok(Expr::BinaryExpr {
                            left: Arc::new(left.cast_to(&super_type, schema)?),
                            op: op.clone(),
                            right: Arc::new(right.cast_to(&super_type, schema)?),
                        });
                    }
                };
            }
        }
        Expr::IsNull(e) => Ok(Expr::IsNull(Arc::new(rewrite_expr(e, schema)?))),
        Expr::IsNotNull(e) => Ok(Expr::IsNotNull(Arc::new(rewrite_expr(e, schema)?))),
        Expr::ScalarFunction {
            name,
            args,
            return_type,
        } => Ok(Expr::ScalarFunction {
            name: name.clone(),
            args: args
                .iter()
                .map(|a| rewrite_expr(a, schema))
                .collect::<Result<Vec<_>>>()?,
            return_type: return_type.clone(),
        }),
        Expr::AggregateFunction {
            name,
            args,
            return_type,
        } => Ok(Expr::AggregateFunction {
            name: name.clone(),
            args: args
                .iter()
                .map(|a| rewrite_expr(a, schema))
                .collect::<Result<Vec<_>>>()?,
            return_type: return_type.clone(),
        }),
        Expr::Cast { .. } => Ok(expr.clone()),
        Expr::Column(_) => Ok(expr.clone()),
        Expr::Alias(expr, alias) => Ok(Expr::Alias(
            Arc::new(rewrite_expr(expr, schema)?),
            alias.to_owned(),
        )),
        Expr::Literal(_) => Ok(expr.clone()),
        Expr::UnresolvedColumn(_) => Ok(expr.clone()),
        Expr::Not(_) => Ok(expr.clone()),
        Expr::Sort { .. } => Ok(expr.clone()),
        Expr::Wildcard { .. } => Err(ExecutionError::General(
            "Wildcard expressions are not valid in a logical query plan".to_owned(),
        )),
    }
}

=======
>>>>>>> b7044a15
#[cfg(test)]
mod tests {
    use super::*;
    use crate::execution::context::ExecutionContext;
    use crate::logicalplan::Expr::*;
    use crate::logicalplan::Operator;
    use arrow::datatypes::{DataType, Field, Schema};

    #[test]
    fn test_add_i32_i64() {
        binary_cast_test(
            DataType::Int32,
            DataType::Int64,
            "CAST(#0 AS Int64) Plus #1",
        );
        binary_cast_test(
            DataType::Int64,
            DataType::Int32,
            "#0 Plus CAST(#1 AS Int64)",
        );
    }

    #[test]
    fn test_add_f32_f64() {
        binary_cast_test(
            DataType::Float32,
            DataType::Float64,
            "CAST(#0 AS Float64) Plus #1",
        );
        binary_cast_test(
            DataType::Float64,
            DataType::Float32,
            "#0 Plus CAST(#1 AS Float64)",
        );
    }

    #[test]
    fn test_add_i32_f32() {
        binary_cast_test(
            DataType::Int32,
            DataType::Float32,
            "CAST(#0 AS Float32) Plus #1",
        );
        binary_cast_test(
            DataType::Float32,
            DataType::Int32,
            "#0 Plus CAST(#1 AS Float32)",
        );
    }

    #[test]
    fn test_add_u32_i64() {
        binary_cast_test(
            DataType::UInt32,
            DataType::Int64,
            "CAST(#0 AS Int64) Plus #1",
        );
        binary_cast_test(
            DataType::Int64,
            DataType::UInt32,
            "#0 Plus CAST(#1 AS Int64)",
        );
    }

    fn binary_cast_test(left_type: DataType, right_type: DataType, expected: &str) {
        let schema = Schema::new(vec![
            Field::new("c0", left_type, true),
            Field::new("c1", right_type, true),
        ]);

        let expr = Expr::BinaryExpr {
            left: Arc::new(Column(0)),
            op: Operator::Plus,
            right: Arc::new(Column(1)),
        };

        let ctx = ExecutionContext::new();
        let rule = TypeCoercionRule::new(ctx.scalar_functions());

        let expr2 = rule.rewrite_expr(&expr, &schema).unwrap();

        assert_eq!(expected, format!("{:?}", expr2));
    }
}<|MERGE_RESOLUTION|>--- conflicted
+++ resolved
@@ -67,12 +67,23 @@
                         right: Arc::new(right),
                     })
                 } else {
-                    let super_type = utils::get_supertype(&left_type, &right_type)?;
-                    Ok(Expr::BinaryExpr {
-                        left: Arc::new(left.cast_to(&super_type, schema)?),
-                        op: op.clone(),
-                        right: Arc::new(right.cast_to(&super_type, schema)?),
-                    })
+                    match op {
+                        Operator::Contains => {
+                            return Ok(Expr::BinaryExpr {
+                                left: Arc::new(left.cast_to(&left_type, schema)?),
+                                op: op.clone(),
+                                right: Arc::new(right.cast_to(&right_type, schema)?),
+                            });
+                        }
+                        _ => {
+                            let super_type = utils::get_supertype(&left_type, &right_type)?;
+                            return Ok(Expr::BinaryExpr {
+                                left: Arc::new(left.cast_to(&super_type, schema)?),
+                                op: op.clone(),
+                                right: Arc::new(right.cast_to(&super_type, schema)?),
+                            });
+                        }
+                    };
                 }
             }
             Expr::IsNull(e) => Ok(Expr::IsNull(Arc::new(self.rewrite_expr(e, schema)?))),
@@ -179,99 +190,6 @@
     }
 }
 
-<<<<<<< HEAD
-impl TypeCoercionRule {
-    #[allow(missing_docs)]
-    pub fn new() -> Self {
-        Self {}
-    }
-}
-
-fn rewrite_expr_list(expr: &Vec<Expr>, schema: &Schema) -> Result<Vec<Expr>> {
-    Ok(expr
-        .iter()
-        .map(|e| rewrite_expr(e, schema))
-        .collect::<Result<Vec<_>>>()?)
-}
-
-/// Rewrite an expression to include explicit CAST operations when required
-fn rewrite_expr(expr: &Expr, schema: &Schema) -> Result<Expr> {
-    match expr {
-        Expr::BinaryExpr { left, op, right } => {
-            let left = rewrite_expr(left, schema)?;
-            let right = rewrite_expr(right, schema)?;
-            let left_type = left.get_type(schema)?;
-            let right_type = right.get_type(schema)?;
-            if left_type == right_type {
-                Ok(Expr::BinaryExpr {
-                    left: Arc::new(left),
-                    op: op.clone(),
-                    right: Arc::new(right),
-                })
-            } else {
-                match op {
-                    Operator::Contains => {
-                        return Ok(Expr::BinaryExpr {
-                            left: Arc::new(left.cast_to(&left_type, schema)?),
-                            op: op.clone(),
-                            right: Arc::new(right.cast_to(&right_type, schema)?),
-                        });
-                    }
-                    _ => {
-                        let super_type = utils::get_supertype(&left_type, &right_type)?;
-                        return Ok(Expr::BinaryExpr {
-                            left: Arc::new(left.cast_to(&super_type, schema)?),
-                            op: op.clone(),
-                            right: Arc::new(right.cast_to(&super_type, schema)?),
-                        });
-                    }
-                };
-            }
-        }
-        Expr::IsNull(e) => Ok(Expr::IsNull(Arc::new(rewrite_expr(e, schema)?))),
-        Expr::IsNotNull(e) => Ok(Expr::IsNotNull(Arc::new(rewrite_expr(e, schema)?))),
-        Expr::ScalarFunction {
-            name,
-            args,
-            return_type,
-        } => Ok(Expr::ScalarFunction {
-            name: name.clone(),
-            args: args
-                .iter()
-                .map(|a| rewrite_expr(a, schema))
-                .collect::<Result<Vec<_>>>()?,
-            return_type: return_type.clone(),
-        }),
-        Expr::AggregateFunction {
-            name,
-            args,
-            return_type,
-        } => Ok(Expr::AggregateFunction {
-            name: name.clone(),
-            args: args
-                .iter()
-                .map(|a| rewrite_expr(a, schema))
-                .collect::<Result<Vec<_>>>()?,
-            return_type: return_type.clone(),
-        }),
-        Expr::Cast { .. } => Ok(expr.clone()),
-        Expr::Column(_) => Ok(expr.clone()),
-        Expr::Alias(expr, alias) => Ok(Expr::Alias(
-            Arc::new(rewrite_expr(expr, schema)?),
-            alias.to_owned(),
-        )),
-        Expr::Literal(_) => Ok(expr.clone()),
-        Expr::UnresolvedColumn(_) => Ok(expr.clone()),
-        Expr::Not(_) => Ok(expr.clone()),
-        Expr::Sort { .. } => Ok(expr.clone()),
-        Expr::Wildcard { .. } => Err(ExecutionError::General(
-            "Wildcard expressions are not valid in a logical query plan".to_owned(),
-        )),
-    }
-}
-
-=======
->>>>>>> b7044a15
 #[cfg(test)]
 mod tests {
     use super::*;
