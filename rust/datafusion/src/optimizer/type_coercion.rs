--- conflicted
+++ resolved
@@ -66,7 +66,6 @@
                         right: Box::new(right),
                     })
                 } else {
-<<<<<<< HEAD
                     match op {
                         Operator::Contains => {
                             return Ok(Expr::BinaryExpr {
@@ -85,14 +84,6 @@
                             });
                         }
                     };
-=======
-                    let super_type = utils::get_supertype(&left_type, &right_type)?;
-                    Ok(Expr::BinaryExpr {
-                        left: Box::new(left.cast_to(&super_type, schema)?),
-                        op: op.clone(),
-                        right: Box::new(right.cast_to(&super_type, schema)?),
-                    })
->>>>>>> 3533e01d
                 }
             }
             Expr::IsNull(e) => Ok(Expr::IsNull(Box::new(self.rewrite_expr(e, schema)?))),
