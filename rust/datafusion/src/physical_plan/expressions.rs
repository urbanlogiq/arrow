// Licensed to the Apache Software Foundation (ASF) under one
// or more contributor license agreements.  See the NOTICE file
// distributed with this work for additional information
// regarding copyright ownership.  The ASF licenses this file
// to you under the Apache License, Version 2.0 (the
// "License"); you may not use this file except in compliance
// with the License.  You may obtain a copy of the License at
//
//   http://www.apache.org/licenses/LICENSE-2.0
//
// Unless required by applicable law or agreed to in writing,
// software distributed under the License is distributed on an
// "AS IS" BASIS, WITHOUT WARRANTIES OR CONDITIONS OF ANY
// KIND, either express or implied.  See the License for the
// specific language governing permissions and limitations
// under the License.

//! Defines physical expressions that can evaluated at runtime during query execution

use std::any::Any;
use std::convert::TryFrom;
use std::fmt;
use std::sync::Arc;

use super::ColumnarValue;
use crate::error::{DataFusionError, Result};
use crate::logical_plan::Operator;
use crate::physical_plan::{Accumulator, AggregateExpr, PhysicalExpr};
use crate::scalar::ScalarValue;
use arrow::array::{
    self, Array, BooleanBuilder, GenericStringArray, LargeStringArray, NullArray,
    StringOffsetSizeTrait,
};
use arrow::compute;
use arrow::compute::kernels;
use arrow::compute::kernels::arithmetic::{add, divide, multiply, negate, subtract};
use arrow::compute::kernels::boolean::{and, nullif, or};
use arrow::compute::kernels::comparison::{eq, gt, gt_eq, lt, lt_eq, neq};
use arrow::compute::kernels::comparison::{
    eq_scalar, gt_eq_scalar, gt_scalar, lt_eq_scalar, lt_scalar, neq_scalar,
};
use arrow::compute::kernels::comparison::{
    eq_utf8, gt_eq_utf8, gt_utf8, like_utf8, like_utf8_scalar, lt_eq_utf8, lt_utf8,
    neq_utf8, nlike_utf8, nlike_utf8_scalar,
};
use arrow::compute::kernels::comparison::{
    eq_utf8_scalar, gt_eq_utf8_scalar, gt_utf8_scalar, lt_eq_utf8_scalar, lt_utf8_scalar,
    neq_utf8_scalar,
};
use arrow::compute::kernels::sort::{SortColumn, SortOptions};
use arrow::datatypes::{DataType, DateUnit, Schema, TimeUnit};
use arrow::record_batch::RecordBatch;
use arrow::{
    array::{
        ArrayRef, BooleanArray, Date32Array, Date64Array, Float32Array, Float64Array,
        Int16Array, Int32Array, Int64Array, Int8Array, StringArray,
        TimestampNanosecondArray, UInt16Array, UInt32Array, UInt64Array, UInt8Array,
    },
    datatypes::Field,
};
use compute::can_cast_types;

/// returns the name of the state
pub fn format_state_name(name: &str, state_name: &str) -> String {
    format!("{}[{}]", name, state_name)
}

/// Represents the column at a given index in a RecordBatch
#[derive(Debug)]
pub struct Column {
    name: String,
}

impl Column {
    /// Create a new column expression
    pub fn new(name: &str) -> Self {
        Self {
            name: name.to_owned(),
        }
    }

    /// Get the column name
    pub fn name(&self) -> &str {
        &self.name
    }
}

impl fmt::Display for Column {
    fn fmt(&self, f: &mut fmt::Formatter) -> fmt::Result {
        write!(f, "{}", self.name)
    }
}

impl PhysicalExpr for Column {
    /// Return a reference to Any that can be used for downcasting
    fn as_any(&self) -> &dyn Any {
        self
    }

    /// Get the data type of this expression, given the schema of the input
    fn data_type(&self, input_schema: &Schema) -> Result<DataType> {
        Ok(input_schema
            .field_with_name(&self.name)?
            .data_type()
            .clone())
    }

    /// Decide whehter this expression is nullable, given the schema of the input
    fn nullable(&self, input_schema: &Schema) -> Result<bool> {
        Ok(input_schema.field_with_name(&self.name)?.is_nullable())
    }

    /// Evaluate the expression
    fn evaluate(&self, batch: &RecordBatch) -> Result<ColumnarValue> {
        Ok(ColumnarValue::Array(
            batch.column(batch.schema().index_of(&self.name)?).clone(),
        ))
    }
}

/// Create a column expression
pub fn col(name: &str) -> Arc<dyn PhysicalExpr> {
    Arc::new(Column::new(name))
}

/// SUM aggregate expression
#[derive(Debug)]
pub struct Sum {
    name: String,
    data_type: DataType,
    expr: Arc<dyn PhysicalExpr>,
    nullable: bool,
}

/// function return type of a sum
pub fn sum_return_type(arg_type: &DataType) -> Result<DataType> {
    match arg_type {
        DataType::Int8 | DataType::Int16 | DataType::Int32 | DataType::Int64 => {
            Ok(DataType::Int64)
        }
        DataType::UInt8 | DataType::UInt16 | DataType::UInt32 | DataType::UInt64 => {
            Ok(DataType::UInt64)
        }
        DataType::Float32 => Ok(DataType::Float32),
        DataType::Float64 => Ok(DataType::Float64),
        other => Err(DataFusionError::Plan(format!(
            "SUM does not support type \"{:?}\"",
            other
        ))),
    }
}

impl Sum {
    /// Create a new SUM aggregate function
    pub fn new(expr: Arc<dyn PhysicalExpr>, name: String, data_type: DataType) -> Self {
        Self {
            name,
            expr,
            data_type,
            nullable: true,
        }
    }
}

impl AggregateExpr for Sum {
    fn field(&self) -> Result<Field> {
        Ok(Field::new(
            &self.name,
            self.data_type.clone(),
            self.nullable,
        ))
    }

    fn state_fields(&self) -> Result<Vec<Field>> {
        Ok(vec![Field::new(
            &format_state_name(&self.name, "sum"),
            self.data_type.clone(),
            self.nullable,
        )])
    }

    fn expressions(&self) -> Vec<Arc<dyn PhysicalExpr>> {
        vec![self.expr.clone()]
    }

    fn create_accumulator(&self) -> Result<Box<dyn Accumulator>> {
        Ok(Box::new(SumAccumulator::try_new(&self.data_type)?))
    }
}

#[derive(Debug)]
struct SumAccumulator {
    sum: ScalarValue,
}

impl SumAccumulator {
    /// new sum accumulator
    pub fn try_new(data_type: &DataType) -> Result<Self> {
        Ok(Self {
            sum: ScalarValue::try_from(data_type)?,
        })
    }
}

// returns the new value after sum with the new values, taking nullability into account
macro_rules! typed_sum_delta_batch {
    ($VALUES:expr, $ARRAYTYPE:ident, $SCALAR:ident) => {{
        let array = $VALUES.as_any().downcast_ref::<$ARRAYTYPE>().unwrap();
        let delta = compute::sum(array);
        ScalarValue::$SCALAR(delta)
    }};
}

// sums the array and returns a ScalarValue of its corresponding type.
fn sum_batch(values: &ArrayRef) -> Result<ScalarValue> {
    Ok(match values.data_type() {
        DataType::Float64 => typed_sum_delta_batch!(values, Float64Array, Float64),
        DataType::Float32 => typed_sum_delta_batch!(values, Float32Array, Float32),
        DataType::Int64 => typed_sum_delta_batch!(values, Int64Array, Int64),
        DataType::Int32 => typed_sum_delta_batch!(values, Int32Array, Int32),
        DataType::Int16 => typed_sum_delta_batch!(values, Int16Array, Int16),
        DataType::Int8 => typed_sum_delta_batch!(values, Int8Array, Int8),
        DataType::UInt64 => typed_sum_delta_batch!(values, UInt64Array, UInt64),
        DataType::UInt32 => typed_sum_delta_batch!(values, UInt32Array, UInt32),
        DataType::UInt16 => typed_sum_delta_batch!(values, UInt16Array, UInt16),
        DataType::UInt8 => typed_sum_delta_batch!(values, UInt8Array, UInt8),
        e => {
            return Err(DataFusionError::Internal(format!(
                "Sum is not expected to receive the type {:?}",
                e
            )))
        }
    })
}

// returns the sum of two scalar values, including coercion into $TYPE.
macro_rules! typed_sum {
    ($OLD_VALUE:expr, $DELTA:expr, $SCALAR:ident, $TYPE:ident) => {{
        ScalarValue::$SCALAR(match ($OLD_VALUE, $DELTA) {
            (None, None) => None,
            (Some(a), None) => Some(a.clone()),
            (None, Some(b)) => Some(b.clone() as $TYPE),
            (Some(a), Some(b)) => Some(a + (*b as $TYPE)),
        })
    }};
}

fn sum(lhs: &ScalarValue, rhs: &ScalarValue) -> Result<ScalarValue> {
    Ok(match (lhs, rhs) {
        // float64 coerces everything to f64
        (ScalarValue::Float64(lhs), ScalarValue::Float64(rhs)) => {
            typed_sum!(lhs, rhs, Float64, f64)
        }
        (ScalarValue::Float64(lhs), ScalarValue::Float32(rhs)) => {
            typed_sum!(lhs, rhs, Float64, f64)
        }
        (ScalarValue::Float64(lhs), ScalarValue::Int64(rhs)) => {
            typed_sum!(lhs, rhs, Float64, f64)
        }
        (ScalarValue::Float64(lhs), ScalarValue::Int32(rhs)) => {
            typed_sum!(lhs, rhs, Float64, f64)
        }
        (ScalarValue::Float64(lhs), ScalarValue::Int16(rhs)) => {
            typed_sum!(lhs, rhs, Float64, f64)
        }
        (ScalarValue::Float64(lhs), ScalarValue::Int8(rhs)) => {
            typed_sum!(lhs, rhs, Float64, f64)
        }
        (ScalarValue::Float64(lhs), ScalarValue::UInt64(rhs)) => {
            typed_sum!(lhs, rhs, Float64, f64)
        }
        (ScalarValue::Float64(lhs), ScalarValue::UInt32(rhs)) => {
            typed_sum!(lhs, rhs, Float64, f64)
        }
        (ScalarValue::Float64(lhs), ScalarValue::UInt16(rhs)) => {
            typed_sum!(lhs, rhs, Float64, f64)
        }
        (ScalarValue::Float64(lhs), ScalarValue::UInt8(rhs)) => {
            typed_sum!(lhs, rhs, Float64, f64)
        }
        // float32 has no cast
        (ScalarValue::Float32(lhs), ScalarValue::Float32(rhs)) => {
            typed_sum!(lhs, rhs, Float32, f32)
        }
        // u64 coerces u* to u64
        (ScalarValue::UInt64(lhs), ScalarValue::UInt64(rhs)) => {
            typed_sum!(lhs, rhs, UInt64, u64)
        }
        (ScalarValue::UInt64(lhs), ScalarValue::UInt32(rhs)) => {
            typed_sum!(lhs, rhs, UInt64, u64)
        }
        (ScalarValue::UInt64(lhs), ScalarValue::UInt16(rhs)) => {
            typed_sum!(lhs, rhs, UInt64, u64)
        }
        (ScalarValue::UInt64(lhs), ScalarValue::UInt8(rhs)) => {
            typed_sum!(lhs, rhs, UInt64, u64)
        }
        // i64 coerces i* to u64
        (ScalarValue::Int64(lhs), ScalarValue::Int64(rhs)) => {
            typed_sum!(lhs, rhs, Int64, i64)
        }
        (ScalarValue::Int64(lhs), ScalarValue::Int32(rhs)) => {
            typed_sum!(lhs, rhs, Int64, i64)
        }
        (ScalarValue::Int64(lhs), ScalarValue::Int16(rhs)) => {
            typed_sum!(lhs, rhs, Int64, i64)
        }
        (ScalarValue::Int64(lhs), ScalarValue::Int8(rhs)) => {
            typed_sum!(lhs, rhs, Int64, i64)
        }
        e => {
            return Err(DataFusionError::Internal(format!(
                "Sum is not expected to receive a scalar {:?}",
                e
            )))
        }
    })
}

impl Accumulator for SumAccumulator {
    fn update_batch(&mut self, values: &Vec<ArrayRef>) -> Result<()> {
        let values = &values[0];
        self.sum = sum(&self.sum, &sum_batch(values)?)?;
        Ok(())
    }

    fn update(&mut self, values: &Vec<ScalarValue>) -> Result<()> {
        // sum(v1, v2, v3) = v1 + v2 + v3
        self.sum = sum(&self.sum, &values[0])?;
        Ok(())
    }

    fn merge(&mut self, states: &Vec<ScalarValue>) -> Result<()> {
        // sum(sum1, sum2) = sum1 + sum2
        self.update(states)
    }

    fn merge_batch(&mut self, states: &Vec<ArrayRef>) -> Result<()> {
        // sum(sum1, sum2, sum3, ...) = sum1 + sum2 + sum3 + ...
        self.update_batch(states)
    }

    fn state(&self) -> Result<Vec<ScalarValue>> {
        Ok(vec![self.sum.clone()])
    }

    fn evaluate(&self) -> Result<ScalarValue> {
        Ok(self.sum.clone())
    }
}

/// AVG aggregate expression
#[derive(Debug)]
pub struct Avg {
    name: String,
    data_type: DataType,
    nullable: bool,
    expr: Arc<dyn PhysicalExpr>,
}

/// function return type of an average
pub fn avg_return_type(arg_type: &DataType) -> Result<DataType> {
    match arg_type {
        DataType::Int8
        | DataType::Int16
        | DataType::Int32
        | DataType::Int64
        | DataType::UInt8
        | DataType::UInt16
        | DataType::UInt32
        | DataType::UInt64
        | DataType::Float32
        | DataType::Float64 => Ok(DataType::Float64),
        other => Err(DataFusionError::Plan(format!(
            "AVG does not support {:?}",
            other
        ))),
    }
}

impl Avg {
    /// Create a new AVG aggregate function
    pub fn new(expr: Arc<dyn PhysicalExpr>, name: String, data_type: DataType) -> Self {
        Self {
            name,
            expr,
            data_type,
            nullable: true,
        }
    }
}

impl AggregateExpr for Avg {
    fn field(&self) -> Result<Field> {
        Ok(Field::new(&self.name, DataType::Float64, true))
    }

    fn state_fields(&self) -> Result<Vec<Field>> {
        Ok(vec![
            Field::new(
                &format_state_name(&self.name, "count"),
                DataType::UInt64,
                true,
            ),
            Field::new(
                &format_state_name(&self.name, "sum"),
                DataType::Float64,
                true,
            ),
        ])
    }

    fn create_accumulator(&self) -> Result<Box<dyn Accumulator>> {
        Ok(Box::new(AvgAccumulator::try_new(
            // avg is f64
            &DataType::Float64,
        )?))
    }

    fn expressions(&self) -> Vec<Arc<dyn PhysicalExpr>> {
        vec![self.expr.clone()]
    }
}

/// An accumulator to compute the average
#[derive(Debug)]
pub(crate) struct AvgAccumulator {
    // sum is used for null
    sum: ScalarValue,
    count: u64,
}

impl AvgAccumulator {
    pub fn try_new(datatype: &DataType) -> Result<Self> {
        Ok(Self {
            sum: ScalarValue::try_from(datatype)?,
            count: 0,
        })
    }
}

impl Accumulator for AvgAccumulator {
    fn state(&self) -> Result<Vec<ScalarValue>> {
        Ok(vec![ScalarValue::from(self.count), self.sum.clone()])
    }

    fn update(&mut self, values: &Vec<ScalarValue>) -> Result<()> {
        let values = &values[0];

        self.count += (!values.is_null()) as u64;
        self.sum = sum(&self.sum, values)?;

        Ok(())
    }

    fn update_batch(&mut self, values: &Vec<ArrayRef>) -> Result<()> {
        let values = &values[0];

        self.count += (values.len() - values.data().null_count()) as u64;
        self.sum = sum(&self.sum, &sum_batch(values)?)?;
        Ok(())
    }

    fn merge(&mut self, states: &Vec<ScalarValue>) -> Result<()> {
        let count = &states[0];
        // counts are summed
        if let ScalarValue::UInt64(Some(c)) = count {
            self.count += c
        } else {
            unreachable!()
        };

        // sums are summed
        self.sum = sum(&self.sum, &states[1])?;
        Ok(())
    }

    fn merge_batch(&mut self, states: &Vec<ArrayRef>) -> Result<()> {
        let counts = states[0].as_any().downcast_ref::<UInt64Array>().unwrap();
        // counts are summed
        self.count += compute::sum(counts).unwrap_or(0);

        // sums are summed
        self.sum = sum(&self.sum, &sum_batch(&states[1])?)?;
        Ok(())
    }

    fn evaluate(&self) -> Result<ScalarValue> {
        match self.sum {
            ScalarValue::Float64(e) => {
                Ok(ScalarValue::Float64(e.map(|f| f / self.count as f64)))
            }
            _ => Err(DataFusionError::Internal(
                "Sum should be f64 on average".to_string(),
            )),
        }
    }
}

/// MAX aggregate expression
#[derive(Debug)]
pub struct Max {
    name: String,
    data_type: DataType,
    nullable: bool,
    expr: Arc<dyn PhysicalExpr>,
}

impl Max {
    /// Create a new MAX aggregate function
    pub fn new(expr: Arc<dyn PhysicalExpr>, name: String, data_type: DataType) -> Self {
        Self {
            name,
            expr,
            data_type,
            nullable: true,
        }
    }
}

impl AggregateExpr for Max {
    fn field(&self) -> Result<Field> {
        Ok(Field::new(
            &self.name,
            self.data_type.clone(),
            self.nullable,
        ))
    }

    fn state_fields(&self) -> Result<Vec<Field>> {
        Ok(vec![Field::new(
            &format_state_name(&self.name, "max"),
            self.data_type.clone(),
            true,
        )])
    }

    fn expressions(&self) -> Vec<Arc<dyn PhysicalExpr>> {
        vec![self.expr.clone()]
    }

    fn create_accumulator(&self) -> Result<Box<dyn Accumulator>> {
        Ok(Box::new(MaxAccumulator::try_new(&self.data_type)?))
    }
}

// Statically-typed version of min/max(array) -> ScalarValue for string types.
macro_rules! typed_min_max_batch_string {
    ($VALUES:expr, $ARRAYTYPE:ident, $SCALAR:ident, $OP:ident) => {{
        let array = $VALUES.as_any().downcast_ref::<$ARRAYTYPE>().unwrap();
        let value = compute::$OP(array);
        let value = value.and_then(|e| Some(e.to_string()));
        ScalarValue::$SCALAR(value)
    }};
}

// Statically-typed version of min/max(array) -> ScalarValue for non-string types.
macro_rules! typed_min_max_batch {
    ($VALUES:expr, $ARRAYTYPE:ident, $SCALAR:ident, $OP:ident) => {{
        let array = $VALUES.as_any().downcast_ref::<$ARRAYTYPE>().unwrap();
        let value = compute::$OP(array);
        ScalarValue::$SCALAR(value)
    }};
}

// Statically-typed version of min/max(array) -> ScalarValue  for non-string types.
// this is a macro to support both operations (min and max).
macro_rules! min_max_batch {
    ($VALUES:expr, $OP:ident) => {{
        match $VALUES.data_type() {
            // all types that have a natural order
            DataType::Float64 => {
                typed_min_max_batch!($VALUES, Float64Array, Float64, $OP)
            }
            DataType::Float32 => {
                typed_min_max_batch!($VALUES, Float32Array, Float32, $OP)
            }
            DataType::Int64 => typed_min_max_batch!($VALUES, Int64Array, Int64, $OP),
            DataType::Int32 => typed_min_max_batch!($VALUES, Int32Array, Int32, $OP),
            DataType::Int16 => typed_min_max_batch!($VALUES, Int16Array, Int16, $OP),
            DataType::Int8 => typed_min_max_batch!($VALUES, Int8Array, Int8, $OP),
            DataType::UInt64 => typed_min_max_batch!($VALUES, UInt64Array, UInt64, $OP),
            DataType::UInt32 => typed_min_max_batch!($VALUES, UInt32Array, UInt32, $OP),
            DataType::UInt16 => typed_min_max_batch!($VALUES, UInt16Array, UInt16, $OP),
            DataType::UInt8 => typed_min_max_batch!($VALUES, UInt8Array, UInt8, $OP),
            other => {
                // This should have been handled before
                return Err(DataFusionError::Internal(format!(
                    "Min/Max accumulator not implemented for type {:?}",
                    other
                )));
            }
        }
    }};
}

/// dynamically-typed min(array) -> ScalarValue
fn min_batch(values: &ArrayRef) -> Result<ScalarValue> {
    Ok(match values.data_type() {
        DataType::Utf8 => {
            typed_min_max_batch_string!(values, StringArray, Utf8, min_string)
        }
        DataType::LargeUtf8 => {
            typed_min_max_batch_string!(values, LargeStringArray, LargeUtf8, min_string)
        }
        _ => min_max_batch!(values, min),
    })
}

/// dynamically-typed max(array) -> ScalarValue
fn max_batch(values: &ArrayRef) -> Result<ScalarValue> {
    Ok(match values.data_type() {
        DataType::Utf8 => {
            typed_min_max_batch_string!(values, StringArray, Utf8, max_string)
        }
        DataType::LargeUtf8 => {
            typed_min_max_batch_string!(values, LargeStringArray, LargeUtf8, max_string)
        }
        _ => min_max_batch!(values, max),
    })
}

// min/max of two non-string scalar values.
macro_rules! typed_min_max {
    ($VALUE:expr, $DELTA:expr, $SCALAR:ident, $OP:ident) => {{
        ScalarValue::$SCALAR(match ($VALUE, $DELTA) {
            (None, None) => None,
            (Some(a), None) => Some(a.clone()),
            (None, Some(b)) => Some(b.clone()),
            (Some(a), Some(b)) => Some((*a).$OP(*b)),
        })
    }};
}

// min/max of two scalar string values.
macro_rules! typed_min_max_string {
    ($VALUE:expr, $DELTA:expr, $SCALAR:ident, $OP:ident) => {{
        ScalarValue::$SCALAR(match ($VALUE, $DELTA) {
            (None, None) => None,
            (Some(a), None) => Some(a.clone()),
            (None, Some(b)) => Some(b.clone()),
            (Some(a), Some(b)) => Some((a).$OP(b).clone()),
        })
    }};
}

// min/max of two scalar values of the same type
macro_rules! min_max {
    ($VALUE:expr, $DELTA:expr, $OP:ident) => {{
        Ok(match ($VALUE, $DELTA) {
            (ScalarValue::Float64(lhs), ScalarValue::Float64(rhs)) => {
                typed_min_max!(lhs, rhs, Float64, $OP)
            }
            (ScalarValue::Float32(lhs), ScalarValue::Float32(rhs)) => {
                typed_min_max!(lhs, rhs, Float32, $OP)
            }
            (ScalarValue::UInt64(lhs), ScalarValue::UInt64(rhs)) => {
                typed_min_max!(lhs, rhs, UInt64, $OP)
            }
            (ScalarValue::UInt32(lhs), ScalarValue::UInt32(rhs)) => {
                typed_min_max!(lhs, rhs, UInt32, $OP)
            }
            (ScalarValue::UInt16(lhs), ScalarValue::UInt16(rhs)) => {
                typed_min_max!(lhs, rhs, UInt16, $OP)
            }
            (ScalarValue::UInt8(lhs), ScalarValue::UInt8(rhs)) => {
                typed_min_max!(lhs, rhs, UInt8, $OP)
            }
            (ScalarValue::Int64(lhs), ScalarValue::Int64(rhs)) => {
                typed_min_max!(lhs, rhs, Int64, $OP)
            }
            (ScalarValue::Int32(lhs), ScalarValue::Int32(rhs)) => {
                typed_min_max!(lhs, rhs, Int32, $OP)
            }
            (ScalarValue::Int16(lhs), ScalarValue::Int16(rhs)) => {
                typed_min_max!(lhs, rhs, Int16, $OP)
            }
            (ScalarValue::Int8(lhs), ScalarValue::Int8(rhs)) => {
                typed_min_max!(lhs, rhs, Int8, $OP)
            }
            (ScalarValue::Utf8(lhs), ScalarValue::Utf8(rhs)) => {
                typed_min_max_string!(lhs, rhs, Utf8, $OP)
            }
            (ScalarValue::LargeUtf8(lhs), ScalarValue::LargeUtf8(rhs)) => {
                typed_min_max_string!(lhs, rhs, LargeUtf8, $OP)
            }
            e => {
                return Err(DataFusionError::Internal(format!(
                    "MIN/MAX is not expected to receive a scalar {:?}",
                    e
                )))
            }
        })
    }};
}

/// the minimum of two scalar values
fn min(lhs: &ScalarValue, rhs: &ScalarValue) -> Result<ScalarValue> {
    min_max!(lhs, rhs, min)
}

/// the maximum of two scalar values
fn max(lhs: &ScalarValue, rhs: &ScalarValue) -> Result<ScalarValue> {
    min_max!(lhs, rhs, max)
}

#[derive(Debug)]
struct MaxAccumulator {
    max: ScalarValue,
}

impl MaxAccumulator {
    /// new max accumulator
    pub fn try_new(datatype: &DataType) -> Result<Self> {
        Ok(Self {
            max: ScalarValue::try_from(datatype)?,
        })
    }
}

impl Accumulator for MaxAccumulator {
    fn update_batch(&mut self, values: &Vec<ArrayRef>) -> Result<()> {
        let values = &values[0];
        let delta = &max_batch(values)?;
        self.max = max(&self.max, delta)?;
        Ok(())
    }

    fn update(&mut self, values: &Vec<ScalarValue>) -> Result<()> {
        let value = &values[0];
        self.max = max(&self.max, value)?;
        Ok(())
    }

    fn merge(&mut self, states: &Vec<ScalarValue>) -> Result<()> {
        self.update(states)
    }

    fn merge_batch(&mut self, states: &Vec<ArrayRef>) -> Result<()> {
        self.update_batch(states)
    }

    fn state(&self) -> Result<Vec<ScalarValue>> {
        Ok(vec![self.max.clone()])
    }

    fn evaluate(&self) -> Result<ScalarValue> {
        Ok(self.max.clone())
    }
}

/// MIN aggregate expression
#[derive(Debug)]
pub struct Min {
    name: String,
    data_type: DataType,
    nullable: bool,
    expr: Arc<dyn PhysicalExpr>,
}

impl Min {
    /// Create a new MIN aggregate function
    pub fn new(expr: Arc<dyn PhysicalExpr>, name: String, data_type: DataType) -> Self {
        Self {
            name,
            expr,
            data_type,
            nullable: true,
        }
    }
}

impl AggregateExpr for Min {
    fn field(&self) -> Result<Field> {
        Ok(Field::new(
            &self.name,
            self.data_type.clone(),
            self.nullable,
        ))
    }

    fn state_fields(&self) -> Result<Vec<Field>> {
        Ok(vec![Field::new(
            &format_state_name(&self.name, "min"),
            self.data_type.clone(),
            true,
        )])
    }

    fn expressions(&self) -> Vec<Arc<dyn PhysicalExpr>> {
        vec![self.expr.clone()]
    }

    fn create_accumulator(&self) -> Result<Box<dyn Accumulator>> {
        Ok(Box::new(MinAccumulator::try_new(&self.data_type)?))
    }
}

#[derive(Debug)]
struct MinAccumulator {
    min: ScalarValue,
}

impl MinAccumulator {
    /// new min accumulator
    pub fn try_new(datatype: &DataType) -> Result<Self> {
        Ok(Self {
            min: ScalarValue::try_from(datatype)?,
        })
    }
}

impl Accumulator for MinAccumulator {
    fn state(&self) -> Result<Vec<ScalarValue>> {
        Ok(vec![self.min.clone()])
    }

    fn update_batch(&mut self, values: &Vec<ArrayRef>) -> Result<()> {
        let values = &values[0];
        let delta = &min_batch(values)?;
        self.min = min(&self.min, delta)?;
        Ok(())
    }

    fn update(&mut self, values: &Vec<ScalarValue>) -> Result<()> {
        let value = &values[0];
        self.min = min(&self.min, value)?;
        Ok(())
    }

    fn merge(&mut self, states: &Vec<ScalarValue>) -> Result<()> {
        self.update(states)
    }

    fn merge_batch(&mut self, states: &Vec<ArrayRef>) -> Result<()> {
        self.update_batch(states)
    }

    fn evaluate(&self) -> Result<ScalarValue> {
        Ok(self.min.clone())
    }
}

/// COUNT aggregate expression
/// Returns the amount of non-null values of the given expression.
#[derive(Debug)]
pub struct Count {
    name: String,
    data_type: DataType,
    nullable: bool,
    expr: Arc<dyn PhysicalExpr>,
}

impl Count {
    /// Create a new COUNT aggregate function.
    pub fn new(expr: Arc<dyn PhysicalExpr>, name: String, data_type: DataType) -> Self {
        Self {
            name,
            expr,
            data_type,
            nullable: true,
        }
    }
}

impl AggregateExpr for Count {
    fn field(&self) -> Result<Field> {
        Ok(Field::new(
            &self.name,
            self.data_type.clone(),
            self.nullable,
        ))
    }

    fn state_fields(&self) -> Result<Vec<Field>> {
        Ok(vec![Field::new(
            &format_state_name(&self.name, "count"),
            self.data_type.clone(),
            true,
        )])
    }

    fn expressions(&self) -> Vec<Arc<dyn PhysicalExpr>> {
        vec![self.expr.clone()]
    }

    fn create_accumulator(&self) -> Result<Box<dyn Accumulator>> {
        Ok(Box::new(CountAccumulator::new()))
    }
}

#[derive(Debug)]
struct CountAccumulator {
    count: u64,
}

impl CountAccumulator {
    /// new count accumulator
    pub fn new() -> Self {
        Self { count: 0 }
    }
}

impl Accumulator for CountAccumulator {
    fn update_batch(&mut self, values: &Vec<ArrayRef>) -> Result<()> {
        let array = &values[0];
        self.count += (array.len() - array.data().null_count()) as u64;
        Ok(())
    }

    fn update(&mut self, values: &Vec<ScalarValue>) -> Result<()> {
        let value = &values[0];
        if !value.is_null() {
            self.count += 1;
        }
        Ok(())
    }

    fn merge(&mut self, states: &Vec<ScalarValue>) -> Result<()> {
        let count = &states[0];
        if let ScalarValue::UInt64(Some(delta)) = count {
            self.count += *delta;
        } else {
            unreachable!()
        }
        Ok(())
    }

    fn merge_batch(&mut self, states: &Vec<ArrayRef>) -> Result<()> {
        let counts = states[0].as_any().downcast_ref::<UInt64Array>().unwrap();
        let delta = &compute::sum(counts);
        if let Some(d) = delta {
            self.count += *d;
        }
        Ok(())
    }

    fn state(&self) -> Result<Vec<ScalarValue>> {
        Ok(vec![ScalarValue::UInt64(Some(self.count))])
    }

    fn evaluate(&self) -> Result<ScalarValue> {
        Ok(ScalarValue::UInt64(Some(self.count)))
    }
}

/// Invoke a compute kernel on a pair of binary data arrays
macro_rules! compute_utf8_op {
    ($LEFT:expr, $RIGHT:expr, $OP:ident, $DT:ident) => {{
        let ll = $LEFT
            .as_any()
            .downcast_ref::<$DT>()
            .expect("compute_op failed to downcast array");
        let rr = $RIGHT
            .as_any()
            .downcast_ref::<$DT>()
            .expect("compute_op failed to downcast array");
        Ok(Arc::new(paste::expr! {[<$OP _utf8>]}(&ll, &rr)?))
    }};
}

/// Invoke a compute kernel on a data array and a scalar value
macro_rules! compute_utf8_op_scalar {
    ($LEFT:expr, $RIGHT:expr, $OP:ident, $DT:ident) => {{
        let ll = $LEFT
            .as_any()
            .downcast_ref::<$DT>()
            .expect("compute_op failed to downcast array");
        if let ScalarValue::Utf8(Some(string_value)) = $RIGHT {
            Ok(Arc::new(paste::expr! {[<$OP _utf8_scalar>]}(
                &ll,
                &string_value,
            )?))
        } else {
            Err(DataFusionError::Internal(format!(
                "compute_utf8_op_scalar failed to cast literal value {}",
                $RIGHT
            )))
        }
    }};
}

/// Invoke a compute kernel on a data array and a scalar value
macro_rules! compute_op_scalar {
    ($LEFT:expr, $RIGHT:expr, $OP:ident, $DT:ident) => {{
        use std::convert::TryInto;
        let ll = $LEFT
            .as_any()
            .downcast_ref::<$DT>()
            .expect("compute_op failed to downcast array");
        // generate the scalar function name, such as lt_scalar, from the $OP parameter
        // (which could have a value of lt) and the suffix _scalar
        Ok(Arc::new(paste::expr! {[<$OP _scalar>]}(
            &ll,
            $RIGHT.try_into()?,
        )?))
    }};
}

/// Invoke a compute kernel on array(s)
macro_rules! compute_op {
    // invoke binary operator
    ($LEFT:expr, $RIGHT:expr, $OP:ident, $DT:ident) => {{
        let ll = $LEFT
            .as_any()
            .downcast_ref::<$DT>()
            .expect("compute_op failed to downcast array");
        let rr = $RIGHT
            .as_any()
            .downcast_ref::<$DT>()
            .expect("compute_op failed to downcast array");
        Ok(Arc::new($OP(&ll, &rr)?))
    }};
    // invoke unary operator
    ($OPERAND:expr, $OP:ident, $DT:ident) => {{
        let operand = $OPERAND
            .as_any()
            .downcast_ref::<$DT>()
            .expect("compute_op failed to downcast array");
        Ok(Arc::new($OP(&operand)?))
    }};
}

macro_rules! binary_string_array_op_scalar {
    ($LEFT:expr, $RIGHT:expr, $OP:ident) => {{
        let result = match $LEFT.data_type() {
            DataType::Utf8 => compute_utf8_op_scalar!($LEFT, $RIGHT, $OP, StringArray),
            other => Err(DataFusionError::Internal(format!(
                "Unsupported data type {:?}",
                other
            ))),
        };
        Some(result)
    }};
}

macro_rules! binary_string_array_op {
    ($LEFT:expr, $RIGHT:expr, $OP:ident) => {{
        match $LEFT.data_type() {
            DataType::Utf8 => compute_utf8_op!($LEFT, $RIGHT, $OP, StringArray),
            other => Err(DataFusionError::Internal(format!(
                "Unsupported data type {:?}",
                other
            ))),
        }
    }};
}

/// Invoke a compute kernel on a pair of arrays
/// The binary_primitive_array_op macro only evaluates for primitive types
/// like integers and floats.
macro_rules! binary_primitive_array_op {
    ($LEFT:expr, $RIGHT:expr, $OP:ident) => {{
        match $LEFT.data_type() {
            DataType::Int8 => compute_op!($LEFT, $RIGHT, $OP, Int8Array),
            DataType::Int16 => compute_op!($LEFT, $RIGHT, $OP, Int16Array),
            DataType::Int32 => compute_op!($LEFT, $RIGHT, $OP, Int32Array),
            DataType::Int64 => compute_op!($LEFT, $RIGHT, $OP, Int64Array),
            DataType::UInt8 => compute_op!($LEFT, $RIGHT, $OP, UInt8Array),
            DataType::UInt16 => compute_op!($LEFT, $RIGHT, $OP, UInt16Array),
            DataType::UInt32 => compute_op!($LEFT, $RIGHT, $OP, UInt32Array),
            DataType::UInt64 => compute_op!($LEFT, $RIGHT, $OP, UInt64Array),
            DataType::Float32 => compute_op!($LEFT, $RIGHT, $OP, Float32Array),
            DataType::Float64 => compute_op!($LEFT, $RIGHT, $OP, Float64Array),
            other => Err(DataFusionError::Internal(format!(
                "Unsupported data type {:?}",
                other
            ))),
        }
    }};
}

/// The binary_array_op_scalar macro includes types that extend beyond the primitive,
/// such as Utf8 strings.
macro_rules! binary_array_op_scalar {
    ($LEFT:expr, $RIGHT:expr, $OP:ident) => {{
        let result = match $LEFT.data_type() {
            DataType::Int8 => compute_op_scalar!($LEFT, $RIGHT, $OP, Int8Array),
            DataType::Int16 => compute_op_scalar!($LEFT, $RIGHT, $OP, Int16Array),
            DataType::Int32 => compute_op_scalar!($LEFT, $RIGHT, $OP, Int32Array),
            DataType::Int64 => compute_op_scalar!($LEFT, $RIGHT, $OP, Int64Array),
            DataType::UInt8 => compute_op_scalar!($LEFT, $RIGHT, $OP, UInt8Array),
            DataType::UInt16 => compute_op_scalar!($LEFT, $RIGHT, $OP, UInt16Array),
            DataType::UInt32 => compute_op_scalar!($LEFT, $RIGHT, $OP, UInt32Array),
            DataType::UInt64 => compute_op_scalar!($LEFT, $RIGHT, $OP, UInt64Array),
            DataType::Float32 => compute_op_scalar!($LEFT, $RIGHT, $OP, Float32Array),
            DataType::Float64 => compute_op_scalar!($LEFT, $RIGHT, $OP, Float64Array),
            DataType::Utf8 => compute_utf8_op_scalar!($LEFT, $RIGHT, $OP, StringArray),
            DataType::Timestamp(TimeUnit::Nanosecond, None) => {
                compute_op_scalar!($LEFT, $RIGHT, $OP, TimestampNanosecondArray)
            }
            DataType::Date32(DateUnit::Day) => {
                compute_op_scalar!($LEFT, $RIGHT, $OP, Date32Array)
            }
            other => Err(DataFusionError::Internal(format!(
                "Unsupported data type {:?}",
                other
            ))),
        };
        Some(result)
    }};
}

/// The binary_array_op macro includes types that extend beyond the primitive,
/// such as Utf8 strings.
macro_rules! binary_array_op {
    ($LEFT:expr, $RIGHT:expr, $OP:ident) => {{
        match $LEFT.data_type() {
            DataType::Int8 => compute_op!($LEFT, $RIGHT, $OP, Int8Array),
            DataType::Int16 => compute_op!($LEFT, $RIGHT, $OP, Int16Array),
            DataType::Int32 => compute_op!($LEFT, $RIGHT, $OP, Int32Array),
            DataType::Int64 => compute_op!($LEFT, $RIGHT, $OP, Int64Array),
            DataType::UInt8 => compute_op!($LEFT, $RIGHT, $OP, UInt8Array),
            DataType::UInt16 => compute_op!($LEFT, $RIGHT, $OP, UInt16Array),
            DataType::UInt32 => compute_op!($LEFT, $RIGHT, $OP, UInt32Array),
            DataType::UInt64 => compute_op!($LEFT, $RIGHT, $OP, UInt64Array),
            DataType::Float32 => compute_op!($LEFT, $RIGHT, $OP, Float32Array),
            DataType::Float64 => compute_op!($LEFT, $RIGHT, $OP, Float64Array),
            DataType::Utf8 => compute_utf8_op!($LEFT, $RIGHT, $OP, StringArray),
            DataType::Timestamp(TimeUnit::Nanosecond, None) => {
                compute_op!($LEFT, $RIGHT, $OP, TimestampNanosecondArray)
            }
            DataType::Date32(DateUnit::Day) => {
                compute_op!($LEFT, $RIGHT, $OP, Date32Array)
            }
            DataType::Date64(DateUnit::Millisecond) => {
                compute_op!($LEFT, $RIGHT, $OP, Date64Array)
            }
            other => Err(DataFusionError::Internal(format!(
                "Unsupported data type {:?}",
                other
            ))),
        }
    }};
}

/// Invoke a boolean kernel on a pair of arrays
macro_rules! boolean_op {
    ($LEFT:expr, $RIGHT:expr, $OP:ident) => {{
        let ll = $LEFT
            .as_any()
            .downcast_ref::<BooleanArray>()
            .expect("boolean_op failed to downcast array");
        let rr = $RIGHT
            .as_any()
            .downcast_ref::<BooleanArray>()
            .expect("boolean_op failed to downcast array");
        Ok(Arc::new($OP(&ll, &rr)?))
    }};
}
/// Binary expression
#[derive(Debug)]
pub struct BinaryExpr {
    left: Arc<dyn PhysicalExpr>,
    op: Operator,
    right: Arc<dyn PhysicalExpr>,
}

impl BinaryExpr {
    /// Create new binary expression
    pub fn new(
        left: Arc<dyn PhysicalExpr>,
        op: Operator,
        right: Arc<dyn PhysicalExpr>,
    ) -> Self {
        Self { left, op, right }
    }

    /// Get the left side of the binary expression
    pub fn left(&self) -> &Arc<dyn PhysicalExpr> {
        &self.left
    }

    /// Get the right side of the binary expression
    pub fn right(&self) -> &Arc<dyn PhysicalExpr> {
        &self.right
    }

    /// Get the operator for this binary expression
    pub fn op(&self) -> &Operator {
        &self.op
    }
}

impl fmt::Display for BinaryExpr {
    fn fmt(&self, f: &mut fmt::Formatter) -> fmt::Result {
        write!(f, "{} {} {}", self.left, self.op, self.right)
    }
}

/// Coercion rules for dictionary values (aka the type of the  dictionary itself)
fn dictionary_value_coercion(
    lhs_type: &DataType,
    rhs_type: &DataType,
) -> Option<DataType> {
    numerical_coercion(lhs_type, rhs_type).or_else(|| string_coercion(lhs_type, rhs_type))
}

/// Coercion rules for Dictionaries: the type that both lhs and rhs
/// can be casted to for the purpose of a computation.
///
/// It would likely be preferable to cast primitive values to
/// dictionaries, and thus avoid unpacking dictionary as well as doing
/// faster comparisons. However, the arrow compute kernels (e.g. eq)
/// don't have DictionaryArray support yet, so fall back to unpacking
/// the dictionaries
fn dictionary_coercion(lhs_type: &DataType, rhs_type: &DataType) -> Option<DataType> {
    match (lhs_type, rhs_type) {
        (
            DataType::Dictionary(_lhs_index_type, lhs_value_type),
            DataType::Dictionary(_rhs_index_type, rhs_value_type),
        ) => dictionary_value_coercion(lhs_value_type, rhs_value_type),
        (DataType::Dictionary(_index_type, value_type), _) => {
            dictionary_value_coercion(value_type, rhs_type)
        }
        (_, DataType::Dictionary(_index_type, value_type)) => {
            dictionary_value_coercion(lhs_type, value_type)
        }
        _ => None,
    }
}

/// Coercion rules for Strings: the type that both lhs and rhs can be
/// casted to for the purpose of a string computation
fn string_coercion(lhs_type: &DataType, rhs_type: &DataType) -> Option<DataType> {
    use arrow::datatypes::DataType::*;
    match (lhs_type, rhs_type) {
        (Utf8, Utf8) => Some(Utf8),
        (LargeUtf8, Utf8) => Some(LargeUtf8),
        (Utf8, LargeUtf8) => Some(LargeUtf8),
        (LargeUtf8, LargeUtf8) => Some(LargeUtf8),
        _ => None,
    }
}

/// Coercion rules for Temporal columns: the type that both lhs and rhs can be
/// casted to for the purpose of a date computation
fn temporal_coercion(lhs_type: &DataType, rhs_type: &DataType) -> Option<DataType> {
    use arrow::datatypes::DataType::*;
    match (lhs_type, rhs_type) {
        (Utf8, Date32(DateUnit::Day)) => Some(Date32(DateUnit::Day)),
        (Date32(DateUnit::Day), Utf8) => Some(Date32(DateUnit::Day)),
        (Utf8, Date64(DateUnit::Millisecond)) => Some(Date64(DateUnit::Millisecond)),
        (Date64(DateUnit::Millisecond), Utf8) => Some(Date64(DateUnit::Millisecond)),
        _ => None,
    }
}

/// Coercion rule for numerical types: The type that both lhs and rhs
/// can be casted to for numerical calculation, while maintaining
/// maximum precision
pub fn numerical_coercion(lhs_type: &DataType, rhs_type: &DataType) -> Option<DataType> {
    use arrow::datatypes::DataType::*;

    // error on any non-numeric type
    if !is_numeric(lhs_type) || !is_numeric(rhs_type) {
        return None;
    };

    // same type => all good
    if lhs_type == rhs_type {
        return Some(lhs_type.clone());
    }

    // these are ordered from most informative to least informative so
    // that the coercion removes the least amount of information
    match (lhs_type, rhs_type) {
        (Float64, _) => Some(Float64),
        (_, Float64) => Some(Float64),

        (_, Float32) => Some(Float32),
        (Float32, _) => Some(Float32),

        (Int64, _) => Some(Int64),
        (_, Int64) => Some(Int64),

        (Int32, _) => Some(Int32),
        (_, Int32) => Some(Int32),

        (Int16, _) => Some(Int16),
        (_, Int16) => Some(Int16),

        (Int8, _) => Some(Int8),
        (_, Int8) => Some(Int8),

        (UInt64, _) => Some(UInt64),
        (_, UInt64) => Some(UInt64),

        (UInt32, _) => Some(UInt32),
        (_, UInt32) => Some(UInt32),

        (UInt16, _) => Some(UInt16),
        (_, UInt16) => Some(UInt16),

        (UInt8, _) => Some(UInt8),
        (_, UInt8) => Some(UInt8),

        _ => None,
    }
}

// coercion rules for equality operations. This is a superset of all numerical coercion rules.
fn eq_coercion(lhs_type: &DataType, rhs_type: &DataType) -> Option<DataType> {
    if lhs_type == rhs_type {
        // same type => equality is possible
        return Some(lhs_type.clone());
    }
    numerical_coercion(lhs_type, rhs_type)
        .or_else(|| dictionary_coercion(lhs_type, rhs_type))
        .or_else(|| temporal_coercion(lhs_type, rhs_type))
}

// coercion rules that assume an ordered set, such as "less than".
// These are the union of all numerical coercion rules and all string coercion rules
fn order_coercion(lhs_type: &DataType, rhs_type: &DataType) -> Option<DataType> {
    if lhs_type == rhs_type {
        // same type => all good
        return Some(lhs_type.clone());
    }

    numerical_coercion(lhs_type, rhs_type)
        .or_else(|| string_coercion(lhs_type, rhs_type))
        .or_else(|| dictionary_coercion(lhs_type, rhs_type))
        .or_else(|| temporal_coercion(lhs_type, rhs_type))
}

/// Coercion rules for all binary operators. Returns the output type
/// of applying `op` to an argument of `lhs_type` and `rhs_type`.
fn common_binary_type(
    lhs_type: &DataType,
    op: &Operator,
    rhs_type: &DataType,
) -> Result<DataType> {
    // This result MUST be compatible with `binary_coerce`
    let result = match op {
        Operator::And | Operator::Or => match (lhs_type, rhs_type) {
            // logical binary boolean operators can only be evaluated in bools
            (DataType::Boolean, DataType::Boolean) => Some(DataType::Boolean),
            _ => None,
        },
        // logical equality operators have their own rules, and always return a boolean
        Operator::Eq | Operator::NotEq => eq_coercion(lhs_type, rhs_type),
        // "like" operators operate on strings and always return a boolean
        Operator::Like | Operator::NotLike => string_coercion(lhs_type, rhs_type),
        // order-comparison operators have their own rules
        Operator::Lt | Operator::Gt | Operator::GtEq | Operator::LtEq => {
            order_coercion(lhs_type, rhs_type)
        }
        // for math expressions, the final value of the coercion is also the return type
        // because coercion favours higher information types
        Operator::Plus | Operator::Minus | Operator::Divide | Operator::Multiply => {
            numerical_coercion(lhs_type, rhs_type)
        }
        Operator::Modulus => {
            return Err(DataFusionError::NotImplemented(
                "Modulus operator is still not supported".to_string(),
            ))
        }
    };

    // re-write the error message of failed coercions to include the operator's information
    match result {
        None => Err(DataFusionError::Plan(
            format!(
                "'{:?} {} {:?}' can't be evaluated because there isn't a common type to coerce the types to",
                lhs_type, op, rhs_type
            ),
        )),
        Some(t) => Ok(t)
    }
}

/// Returns the return type of a binary operator or an error when the binary operator cannot
/// perform the computation between the argument's types, even after type coercion.
///
/// This function makes some assumptions about the underlying available computations.
pub fn binary_operator_data_type(
    lhs_type: &DataType,
    op: &Operator,
    rhs_type: &DataType,
) -> Result<DataType> {
    // validate that it is possible to perform the operation on incoming types.
    // (or the return datatype cannot be infered)
    let common_type = common_binary_type(lhs_type, op, rhs_type)?;

    match op {
        // operators that return a boolean
        Operator::Eq
        | Operator::NotEq
        | Operator::And
        | Operator::Or
        | Operator::Like
        | Operator::NotLike
        | Operator::Lt
        | Operator::Gt
        | Operator::GtEq
        | Operator::LtEq => Ok(DataType::Boolean),
        // math operations return the same value as the common coerced type
        Operator::Plus | Operator::Minus | Operator::Divide | Operator::Multiply => {
            Ok(common_type)
        }
        Operator::Modulus => Err(DataFusionError::NotImplemented(
            "Modulus operator is still not supported".to_string(),
        )),
    }
}

/// return two physical expressions that are optionally coerced to a
/// common type that the binary operator supports.
fn binary_cast(
    lhs: Arc<dyn PhysicalExpr>,
    op: &Operator,
    rhs: Arc<dyn PhysicalExpr>,
    input_schema: &Schema,
) -> Result<(Arc<dyn PhysicalExpr>, Arc<dyn PhysicalExpr>)> {
    let lhs_type = &lhs.data_type(input_schema)?;
    let rhs_type = &rhs.data_type(input_schema)?;

    let cast_type = common_binary_type(lhs_type, op, rhs_type)?;

    Ok((
        cast(lhs, input_schema, cast_type.clone())?,
        cast(rhs, input_schema, cast_type)?,
    ))
}

impl PhysicalExpr for BinaryExpr {
    /// Return a reference to Any that can be used for downcasting
    fn as_any(&self) -> &dyn Any {
        self
    }

    fn data_type(&self, input_schema: &Schema) -> Result<DataType> {
        binary_operator_data_type(
            &self.left.data_type(input_schema)?,
            &self.op,
            &self.right.data_type(input_schema)?,
        )
    }

    fn nullable(&self, input_schema: &Schema) -> Result<bool> {
        Ok(self.left.nullable(input_schema)? || self.right.nullable(input_schema)?)
    }

    fn evaluate(&self, batch: &RecordBatch) -> Result<ColumnarValue> {
        let left_value = self.left.evaluate(batch)?;
        let right_value = self.right.evaluate(batch)?;
        let left_data_type = left_value.data_type();
        let right_data_type = right_value.data_type();

        if left_data_type != right_data_type {
            return Err(DataFusionError::Internal(format!(
                "Cannot evaluate binary expression {:?} with types {:?} and {:?}",
                self.op, left_data_type, right_data_type
            )));
        }

        let scalar_result = match (&left_value, &right_value) {
            (ColumnarValue::Array(array), ColumnarValue::Scalar(scalar)) => {
                // if left is array and right is literal - use scalar operations
                match &self.op {
                    Operator::Lt => binary_array_op_scalar!(array, scalar.clone(), lt),
                    Operator::LtEq => {
                        binary_array_op_scalar!(array, scalar.clone(), lt_eq)
                    }
                    Operator::Gt => binary_array_op_scalar!(array, scalar.clone(), gt),
                    Operator::GtEq => {
                        binary_array_op_scalar!(array, scalar.clone(), gt_eq)
                    }
                    Operator::Eq => binary_array_op_scalar!(array, scalar.clone(), eq),
                    Operator::NotEq => {
                        binary_array_op_scalar!(array, scalar.clone(), neq)
                    }
                    Operator::Like => {
                        binary_string_array_op_scalar!(array, scalar.clone(), like)
                    }
                    Operator::NotLike => {
                        binary_string_array_op_scalar!(array, scalar.clone(), nlike)
                    }
                    // if scalar operation is not supported - fallback to array implementation
                    _ => None,
                }
            }
            (ColumnarValue::Scalar(scalar), ColumnarValue::Array(array)) => {
                // if right is literal and left is array - reverse operator and parameters
                match &self.op {
                    Operator::Lt => binary_array_op_scalar!(array, scalar.clone(), gt),
                    Operator::LtEq => {
                        binary_array_op_scalar!(array, scalar.clone(), gt_eq)
                    }
                    Operator::Gt => binary_array_op_scalar!(array, scalar.clone(), lt),
                    Operator::GtEq => {
                        binary_array_op_scalar!(array, scalar.clone(), lt_eq)
                    }
                    Operator::Eq => binary_array_op_scalar!(array, scalar.clone(), eq),
                    Operator::NotEq => {
                        binary_array_op_scalar!(array, scalar.clone(), neq)
                    }
                    // if scalar operation is not supported - fallback to array implementation
                    _ => None,
                }
            }
            (_, _) => None,
        };

        if let Some(result) = scalar_result {
            return result.map(|a| ColumnarValue::Array(a));
        }

        // if both arrays or both literals - extract arrays and continue execution
        let (left, right) = (
            left_value.into_array(batch.num_rows()),
            right_value.into_array(batch.num_rows()),
        );

<<<<<<< HEAD
        let result: Result<ArrayRef> = if left.null_count() == left.len() {
            Ok(left)
        } else if right.null_count() == right.len() {
=======
        let result: Result<ArrayRef> = if left
            .as_any()
            .downcast_ref::<NullArray>()
            .is_some()
        {
            Ok(left)
        } else if right.as_any().downcast_ref::<NullArray>().is_some() {
>>>>>>> 57935a12
            Ok(right)
        } else {
            match &self.op {
                Operator::Like => binary_string_array_op!(left, right, like),
                Operator::NotLike => binary_string_array_op!(left, right, nlike),
                Operator::Lt => binary_array_op!(left, right, lt),
                Operator::LtEq => binary_array_op!(left, right, lt_eq),
                Operator::Gt => binary_array_op!(left, right, gt),
                Operator::GtEq => binary_array_op!(left, right, gt_eq),
                Operator::Eq => binary_array_op!(left, right, eq),
                Operator::NotEq => binary_array_op!(left, right, neq),
                Operator::Plus => binary_primitive_array_op!(left, right, add),
                Operator::Minus => binary_primitive_array_op!(left, right, subtract),
                Operator::Multiply => binary_primitive_array_op!(left, right, multiply),
                Operator::Divide => binary_primitive_array_op!(left, right, divide),
                Operator::And => {
                    if left_data_type == DataType::Boolean {
                        boolean_op!(left, right, and)
                    } else {
                        return Err(DataFusionError::Internal(format!(
                            "Cannot evaluate binary expression {:?} with types {:?} and {:?}",
                            self.op,
                            left.data_type(),
                            right.data_type()
                        )));
                    }
                }
                Operator::Or => {
                    if left_data_type == DataType::Boolean {
                        boolean_op!(left, right, or)
                    } else {
                        return Err(DataFusionError::Internal(format!(
                            "Cannot evaluate binary expression {:?} with types {:?} and {:?}",
                            self.op, left_data_type, right_data_type
                        )));
                    }
                }
                Operator::Modulus => Err(DataFusionError::NotImplemented(
                    "Modulus operator is still not supported".to_string(),
                )),
            }
        };
        result.map(|a| ColumnarValue::Array(a))
    }
}

/// Create a binary expression whose arguments are correctly coerced.
/// This function errors if it is not possible to coerce the arguments
/// to computational types supported by the operator.
pub fn binary(
    lhs: Arc<dyn PhysicalExpr>,
    op: Operator,
    rhs: Arc<dyn PhysicalExpr>,
    input_schema: &Schema,
) -> Result<Arc<dyn PhysicalExpr>> {
    let (l, r) = binary_cast(lhs, &op, rhs, input_schema)?;
    Ok(Arc::new(BinaryExpr::new(l, op, r)))
}

/// Invoke a compute kernel on a primitive array and a Boolean Array
macro_rules! compute_bool_array_op {
    ($LEFT:expr, $RIGHT:expr, $OP:ident, $DT:ident) => {{
        let ll = $LEFT
            .as_any()
            .downcast_ref::<$DT>()
            .expect("compute_op failed to downcast array");
        let rr = $RIGHT
            .as_any()
            .downcast_ref::<BooleanArray>()
            .expect("compute_op failed to downcast array");
        Ok(Arc::new($OP(&ll, &rr)?))
    }};
}

/// Binary op between primitive and boolean arrays
macro_rules! primitive_bool_array_op {
    ($LEFT:expr, $RIGHT:expr, $OP:ident) => {{
        match $LEFT.data_type() {
            DataType::Int8 => compute_bool_array_op!($LEFT, $RIGHT, $OP, Int8Array),
            DataType::Int16 => compute_bool_array_op!($LEFT, $RIGHT, $OP, Int16Array),
            DataType::Int32 => compute_bool_array_op!($LEFT, $RIGHT, $OP, Int32Array),
            DataType::Int64 => compute_bool_array_op!($LEFT, $RIGHT, $OP, Int64Array),
            DataType::UInt8 => compute_bool_array_op!($LEFT, $RIGHT, $OP, UInt8Array),
            DataType::UInt16 => compute_bool_array_op!($LEFT, $RIGHT, $OP, UInt16Array),
            DataType::UInt32 => compute_bool_array_op!($LEFT, $RIGHT, $OP, UInt32Array),
            DataType::UInt64 => compute_bool_array_op!($LEFT, $RIGHT, $OP, UInt64Array),
            DataType::Float32 => compute_bool_array_op!($LEFT, $RIGHT, $OP, Float32Array),
            DataType::Float64 => compute_bool_array_op!($LEFT, $RIGHT, $OP, Float64Array),
            other => Err(DataFusionError::Internal(format!(
                "Unsupported data type {:?} for NULLIF/primitive/boolean operator",
                other
            ))),
        }
    }};
}

///
/// Implements NULLIF(expr1, expr2)
/// Args: 0 - left expr is any array
///       1 - if the left is equal to this expr2, then the result is NULL, otherwise left value is passed.
///
pub fn nullif_func(args: &[ArrayRef]) -> Result<ArrayRef> {
    if args.len() != 2 {
        return Err(DataFusionError::Internal(format!(
            "{:?} args were supplied but NULLIF takes exactly two args",
            args.len(),
        )));
    }

    // Get args0 == args1 evaluated and produce a boolean array
    let cond_array = binary_array_op!(args[0], args[1], eq)?;

    // Now, invoke nullif on the result
    primitive_bool_array_op!(args[0], *cond_array, nullif)
}

/// Currently supported types by the nullif function.
/// The order of these types correspond to the order on which coercion applies
/// This should thus be from least informative to most informative
pub static SUPPORTED_NULLIF_TYPES: &[DataType] = &[
    DataType::Boolean,
    DataType::UInt8,
    DataType::UInt16,
    DataType::UInt32,
    DataType::UInt64,
    DataType::Int8,
    DataType::Int16,
    DataType::Int32,
    DataType::Int64,
    DataType::Float32,
    DataType::Float64,
];

/// Not expression
#[derive(Debug)]
pub struct NotExpr {
    /// Input expression
    arg: Arc<dyn PhysicalExpr>,
}

impl NotExpr {
    /// Create new not expression
    pub fn new(arg: Arc<dyn PhysicalExpr>) -> Self {
        Self { arg }
    }

    /// Get the input expression
    pub fn arg(&self) -> &Arc<dyn PhysicalExpr> {
        &self.arg
    }
}

impl fmt::Display for NotExpr {
    fn fmt(&self, f: &mut fmt::Formatter) -> fmt::Result {
        write!(f, "NOT {}", self.arg)
    }
}

impl PhysicalExpr for NotExpr {
    /// Return a reference to Any that can be used for downcasting
    fn as_any(&self) -> &dyn Any {
        self
    }

    fn data_type(&self, _input_schema: &Schema) -> Result<DataType> {
        Ok(DataType::Boolean)
    }

    fn nullable(&self, input_schema: &Schema) -> Result<bool> {
        self.arg.nullable(input_schema)
    }

    fn evaluate(&self, batch: &RecordBatch) -> Result<ColumnarValue> {
        let arg = self.arg.evaluate(batch)?;
        match arg {
            ColumnarValue::Array(array) => {
                let array =
                    array
                        .as_any()
                        .downcast_ref::<BooleanArray>()
                        .ok_or_else(|| {
                            DataFusionError::Internal(
                                "boolean_op failed to downcast array".to_owned(),
                            )
                        })?;
                Ok(ColumnarValue::Array(Arc::new(
                    arrow::compute::kernels::boolean::not(array)?,
                )))
            }
            ColumnarValue::Scalar(scalar) => {
                use std::convert::TryInto;
                let bool_value: bool = scalar.try_into()?;
                Ok(ColumnarValue::Scalar(ScalarValue::Boolean(Some(
                    !bool_value,
                ))))
            }
        }
    }
}

/// Creates a unary expression NOT
///
/// # Errors
///
/// This function errors when the argument's type is not boolean
pub fn not(
    arg: Arc<dyn PhysicalExpr>,
    input_schema: &Schema,
) -> Result<Arc<dyn PhysicalExpr>> {
    let data_type = arg.data_type(input_schema)?;
    if data_type != DataType::Boolean {
        Err(DataFusionError::Internal(format!(
            "NOT '{:?}' can't be evaluated because the expression's type is {:?}, not boolean",
            arg, data_type,
        )))
    } else {
        Ok(Arc::new(NotExpr::new(arg)))
    }
}

/// Negative expression
#[derive(Debug)]
pub struct NegativeExpr {
    /// Input expression
    arg: Arc<dyn PhysicalExpr>,
}

impl NegativeExpr {
    /// Create new not expression
    pub fn new(arg: Arc<dyn PhysicalExpr>) -> Self {
        Self { arg }
    }

    /// Get the input expression
    pub fn arg(&self) -> &Arc<dyn PhysicalExpr> {
        &self.arg
    }
}

impl fmt::Display for NegativeExpr {
    fn fmt(&self, f: &mut fmt::Formatter) -> fmt::Result {
        write!(f, "(- {})", self.arg)
    }
}

impl PhysicalExpr for NegativeExpr {
    /// Return a reference to Any that can be used for downcasting
    fn as_any(&self) -> &dyn Any {
        self
    }

    fn data_type(&self, input_schema: &Schema) -> Result<DataType> {
        self.arg.data_type(input_schema)
    }

    fn nullable(&self, input_schema: &Schema) -> Result<bool> {
        self.arg.nullable(input_schema)
    }

    fn evaluate(&self, batch: &RecordBatch) -> Result<ColumnarValue> {
        let arg = self.arg.evaluate(batch)?;
        match arg {
            ColumnarValue::Array(array) => {
                let result: Result<ArrayRef> = match array.data_type() {
                    DataType::Int8 => compute_op!(array, negate, Int8Array),
                    DataType::Int16 => compute_op!(array, negate, Int16Array),
                    DataType::Int32 => compute_op!(array, negate, Int32Array),
                    DataType::Int64 => compute_op!(array, negate, Int64Array),
                    DataType::Float32 => compute_op!(array, negate, Float32Array),
                    DataType::Float64 => compute_op!(array, negate, Float64Array),
                    _ => Err(DataFusionError::Internal(format!(
                        "(- '{:?}') can't be evaluated because the expression's type is {:?}, not signed numeric",
                        self,
                        array.data_type(),
                    ))),
                };
                result.map(|a| ColumnarValue::Array(a))
            }
            ColumnarValue::Scalar(scalar) => {
                Ok(ColumnarValue::Scalar(scalar.arithmetic_negate()))
            }
        }
    }
}

/// Creates a unary expression NEGATIVE
///
/// # Errors
///
/// This function errors when the argument's type is not signed numeric
pub fn negative(
    arg: Arc<dyn PhysicalExpr>,
    input_schema: &Schema,
) -> Result<Arc<dyn PhysicalExpr>> {
    let data_type = arg.data_type(input_schema)?;
    if !is_signed_numeric(&data_type) {
        Err(DataFusionError::Internal(
            format!(
                "(- '{:?}') can't be evaluated because the expression's type is {:?}, not signed numeric",
                arg, data_type,
            ),
        ))
    } else {
        Ok(Arc::new(NegativeExpr::new(arg)))
    }
}

/// IS NULL expression
#[derive(Debug)]
pub struct IsNullExpr {
    /// Input expression
    arg: Arc<dyn PhysicalExpr>,
}

impl IsNullExpr {
    /// Create new not expression
    pub fn new(arg: Arc<dyn PhysicalExpr>) -> Self {
        Self { arg }
    }

    /// Get the input expression
    pub fn arg(&self) -> &Arc<dyn PhysicalExpr> {
        &self.arg
    }
}

impl fmt::Display for IsNullExpr {
    fn fmt(&self, f: &mut fmt::Formatter) -> fmt::Result {
        write!(f, "{} IS NULL", self.arg)
    }
}
impl PhysicalExpr for IsNullExpr {
    /// Return a reference to Any that can be used for downcasting
    fn as_any(&self) -> &dyn Any {
        self
    }

    fn data_type(&self, _input_schema: &Schema) -> Result<DataType> {
        Ok(DataType::Boolean)
    }

    fn nullable(&self, _input_schema: &Schema) -> Result<bool> {
        Ok(false)
    }

    fn evaluate(&self, batch: &RecordBatch) -> Result<ColumnarValue> {
        let arg = self.arg.evaluate(batch)?;
        match arg {
            ColumnarValue::Array(array) => Ok(ColumnarValue::Array(Arc::new(
                arrow::compute::is_null(array.as_ref())?,
            ))),
            ColumnarValue::Scalar(scalar) => Ok(ColumnarValue::Scalar(
                ScalarValue::Boolean(Some(scalar.is_null())),
            )),
        }
    }
}

/// Create an IS NULL expression
pub fn is_null(arg: Arc<dyn PhysicalExpr>) -> Result<Arc<dyn PhysicalExpr>> {
    Ok(Arc::new(IsNullExpr::new(arg)))
}

/// IS NULL expression
#[derive(Debug)]
pub struct IsNotNullExpr {
    /// The input expression
    arg: Arc<dyn PhysicalExpr>,
}

impl IsNotNullExpr {
    /// Create new not expression
    pub fn new(arg: Arc<dyn PhysicalExpr>) -> Self {
        Self { arg }
    }

    /// Get the input expression
    pub fn arg(&self) -> &Arc<dyn PhysicalExpr> {
        &self.arg
    }
}

impl fmt::Display for IsNotNullExpr {
    fn fmt(&self, f: &mut fmt::Formatter) -> fmt::Result {
        write!(f, "{} IS NOT NULL", self.arg)
    }
}

impl PhysicalExpr for IsNotNullExpr {
    /// Return a reference to Any that can be used for downcasting
    fn as_any(&self) -> &dyn Any {
        self
    }

    fn data_type(&self, _input_schema: &Schema) -> Result<DataType> {
        Ok(DataType::Boolean)
    }

    fn nullable(&self, _input_schema: &Schema) -> Result<bool> {
        Ok(false)
    }

    fn evaluate(&self, batch: &RecordBatch) -> Result<ColumnarValue> {
        let arg = self.arg.evaluate(batch)?;
        match arg {
            ColumnarValue::Array(array) => Ok(ColumnarValue::Array(Arc::new(
                arrow::compute::is_not_null(array.as_ref())?,
            ))),
            ColumnarValue::Scalar(scalar) => Ok(ColumnarValue::Scalar(
                ScalarValue::Boolean(Some(!scalar.is_null())),
            )),
        }
    }
}

/// Create an IS NOT NULL expression
pub fn is_not_null(arg: Arc<dyn PhysicalExpr>) -> Result<Arc<dyn PhysicalExpr>> {
    Ok(Arc::new(IsNotNullExpr::new(arg)))
}

/// The CASE expression is similar to a series of nested if/else and there are two forms that
/// can be used. The first form consists of a series of boolean "when" expressions with
/// corresponding "then" expressions, and an optional "else" expression.
///
/// CASE WHEN condition THEN result
///      [WHEN ...]
///      [ELSE result]
/// END
///
/// The second form uses a base expression and then a series of "when" clauses that match on a
/// literal value.
///
/// CASE expression
///     WHEN value THEN result
///     [WHEN ...]
///     [ELSE result]
/// END
#[derive(Debug)]
pub struct CaseExpr {
    /// Optional base expression that can be compared to literal values in the "when" expressions
    expr: Option<Arc<dyn PhysicalExpr>>,
    /// One or more when/then expressions
    when_then_expr: Vec<(Arc<dyn PhysicalExpr>, Arc<dyn PhysicalExpr>)>,
    /// Optional "else" expression
    else_expr: Option<Arc<dyn PhysicalExpr>>,
}

impl fmt::Display for CaseExpr {
    fn fmt(&self, f: &mut fmt::Formatter) -> fmt::Result {
        write!(f, "CASE ")?;
        if let Some(e) = &self.expr {
            write!(f, "{} ", e)?;
        }
        for (w, t) in &self.when_then_expr {
            write!(f, "WHEN {} THEN {} ", w, t)?;
        }
        if let Some(e) = &self.else_expr {
            write!(f, "ELSE {} ", e)?;
        }
        write!(f, "END")
    }
}

impl CaseExpr {
    /// Create a new CASE WHEN expression
    pub fn try_new(
        expr: Option<Arc<dyn PhysicalExpr>>,
        when_then_expr: &[(Arc<dyn PhysicalExpr>, Arc<dyn PhysicalExpr>)],
        else_expr: Option<Arc<dyn PhysicalExpr>>,
    ) -> Result<Self> {
        if when_then_expr.is_empty() {
            Err(DataFusionError::Execution(
                "There must be at least one WHEN clause".to_string(),
            ))
        } else {
            Ok(Self {
                expr,
                when_then_expr: when_then_expr.to_vec(),
                else_expr,
            })
        }
    }

    /// Optional base expression that can be compared to literal values in the "when" expressions
    pub fn expr(&self) -> &Option<Arc<dyn PhysicalExpr>> {
        &self.expr
    }

    /// One or more when/then expressions
    pub fn when_then_expr(&self) -> &[(Arc<dyn PhysicalExpr>, Arc<dyn PhysicalExpr>)] {
        &self.when_then_expr
    }

    /// Optional "else" expression
    pub fn else_expr(&self) -> Option<&Arc<dyn PhysicalExpr>> {
        self.else_expr.as_ref()
    }
}

/// Create a CASE expression
pub fn case(
    expr: Option<Arc<dyn PhysicalExpr>>,
    when_thens: &[(Arc<dyn PhysicalExpr>, Arc<dyn PhysicalExpr>)],
    else_expr: Option<Arc<dyn PhysicalExpr>>,
) -> Result<Arc<dyn PhysicalExpr>> {
    Ok(Arc::new(CaseExpr::try_new(expr, when_thens, else_expr)?))
}

macro_rules! if_then_else {
    ($BUILDER_TYPE:ty, $ARRAY_TYPE:ty, $BOOLS:expr, $TRUE:expr, $FALSE:expr) => {{
        let true_values = $TRUE
            .as_ref()
            .as_any()
            .downcast_ref::<$ARRAY_TYPE>()
            .expect("true_values downcast failed");

        let false_values = $FALSE
            .as_ref()
            .as_any()
            .downcast_ref::<$ARRAY_TYPE>()
            .expect("false_values downcast failed");

        let mut builder = <$BUILDER_TYPE>::new($BOOLS.len());
        for i in 0..$BOOLS.len() {
            if $BOOLS.is_null(i) {
                if false_values.is_null(i) {
                    builder.append_null()?;
                } else {
                    builder.append_value(false_values.value(i))?;
                }
            } else if $BOOLS.value(i) {
                if true_values.is_null(i) {
                    builder.append_null()?;
                } else {
                    builder.append_value(true_values.value(i))?;
                }
            } else {
                if false_values.is_null(i) {
                    builder.append_null()?;
                } else {
                    builder.append_value(false_values.value(i))?;
                }
            }
        }
        Ok(Arc::new(builder.finish()))
    }};
}

fn if_then_else(
    bools: &BooleanArray,
    true_values: ArrayRef,
    false_values: ArrayRef,
    data_type: &DataType,
) -> Result<ArrayRef> {
    match data_type {
        DataType::UInt8 => if_then_else!(
            array::UInt8Builder,
            array::UInt8Array,
            bools,
            true_values,
            false_values
        ),
        DataType::UInt16 => if_then_else!(
            array::UInt16Builder,
            array::UInt16Array,
            bools,
            true_values,
            false_values
        ),
        DataType::UInt32 => if_then_else!(
            array::UInt32Builder,
            array::UInt32Array,
            bools,
            true_values,
            false_values
        ),
        DataType::UInt64 => if_then_else!(
            array::UInt64Builder,
            array::UInt64Array,
            bools,
            true_values,
            false_values
        ),
        DataType::Int8 => if_then_else!(
            array::Int8Builder,
            array::Int8Array,
            bools,
            true_values,
            false_values
        ),
        DataType::Int16 => if_then_else!(
            array::Int16Builder,
            array::Int16Array,
            bools,
            true_values,
            false_values
        ),
        DataType::Int32 => if_then_else!(
            array::Int32Builder,
            array::Int32Array,
            bools,
            true_values,
            false_values
        ),
        DataType::Int64 => if_then_else!(
            array::Int64Builder,
            array::Int64Array,
            bools,
            true_values,
            false_values
        ),
        DataType::Float32 => if_then_else!(
            array::Float32Builder,
            array::Float32Array,
            bools,
            true_values,
            false_values
        ),
        DataType::Float64 => if_then_else!(
            array::Float64Builder,
            array::Float64Array,
            bools,
            true_values,
            false_values
        ),
        DataType::Utf8 => if_then_else!(
            array::StringBuilder,
            array::StringArray,
            bools,
            true_values,
            false_values
        ),
        other => Err(DataFusionError::Execution(format!(
            "CASE does not support '{:?}'",
            other
        ))),
    }
}

macro_rules! make_null_array {
    ($TY:ty, $N:expr) => {{
        let mut builder = <$TY>::new($N);
        for _ in 0..$N {
            builder.append_null()?;
        }
        Ok(Arc::new(builder.finish()))
    }};
}

fn build_null_array(data_type: &DataType, num_rows: usize) -> Result<ArrayRef> {
    match data_type {
        DataType::UInt8 => make_null_array!(array::UInt8Builder, num_rows),
        DataType::UInt16 => make_null_array!(array::UInt16Builder, num_rows),
        DataType::UInt32 => make_null_array!(array::UInt32Builder, num_rows),
        DataType::UInt64 => make_null_array!(array::UInt64Builder, num_rows),
        DataType::Int8 => make_null_array!(array::Int8Builder, num_rows),
        DataType::Int16 => make_null_array!(array::Int16Builder, num_rows),
        DataType::Int32 => make_null_array!(array::Int32Builder, num_rows),
        DataType::Int64 => make_null_array!(array::Int64Builder, num_rows),
        DataType::Float32 => make_null_array!(array::Float32Builder, num_rows),
        DataType::Float64 => make_null_array!(array::Float64Builder, num_rows),
        DataType::Utf8 => make_null_array!(array::StringBuilder, num_rows),
        other => Err(DataFusionError::Execution(format!(
            "CASE does not support '{:?}'",
            other
        ))),
    }
}

macro_rules! array_equals {
    ($TY:ty, $L:expr, $R:expr) => {{
        let when_value = $L
            .as_ref()
            .as_any()
            .downcast_ref::<$TY>()
            .expect("array_equals downcast failed");

        let base_value = $R
            .as_ref()
            .as_any()
            .downcast_ref::<$TY>()
            .expect("array_equals downcast failed");

        let mut builder = BooleanBuilder::new(when_value.len());
        for row in 0..when_value.len() {
            if when_value.is_valid(row) && base_value.is_valid(row) {
                builder.append_value(when_value.value(row) == base_value.value(row))?;
            } else {
                builder.append_null()?;
            }
        }
        Ok(builder.finish())
    }};
}

fn array_equals(
    data_type: &DataType,
    when_value: ArrayRef,
    base_value: ArrayRef,
) -> Result<BooleanArray> {
    match data_type {
        DataType::UInt8 => array_equals!(array::UInt8Array, when_value, base_value),
        DataType::UInt16 => array_equals!(array::UInt16Array, when_value, base_value),
        DataType::UInt32 => array_equals!(array::UInt32Array, when_value, base_value),
        DataType::UInt64 => array_equals!(array::UInt64Array, when_value, base_value),
        DataType::Int8 => array_equals!(array::Int8Array, when_value, base_value),
        DataType::Int16 => array_equals!(array::Int16Array, when_value, base_value),
        DataType::Int32 => array_equals!(array::Int32Array, when_value, base_value),
        DataType::Int64 => array_equals!(array::Int64Array, when_value, base_value),
        DataType::Float32 => array_equals!(array::Float32Array, when_value, base_value),
        DataType::Float64 => array_equals!(array::Float64Array, when_value, base_value),
        DataType::Utf8 => array_equals!(array::StringArray, when_value, base_value),
        other => Err(DataFusionError::Execution(format!(
            "CASE does not support '{:?}'",
            other
        ))),
    }
}

impl CaseExpr {
    /// This function evaluates the form of CASE that matches an expression to fixed values.
    ///
    /// CASE expression
    ///     WHEN value THEN result
    ///     [WHEN ...]
    ///     [ELSE result]
    /// END
    fn case_when_with_expr(&self, batch: &RecordBatch) -> Result<ColumnarValue> {
        let return_type = self.when_then_expr[0].1.data_type(&batch.schema())?;
        let expr = self.expr.as_ref().unwrap();
        let base_value = expr.evaluate(batch)?;
        let base_type = expr.data_type(&batch.schema())?;
        let base_value = base_value.into_array(batch.num_rows());

        // start with the else condition, or nulls
        let mut current_value: Option<ArrayRef> = if let Some(e) = &self.else_expr {
            Some(e.evaluate(batch)?.into_array(batch.num_rows()))
        } else {
            Some(build_null_array(&return_type, batch.num_rows())?)
        };

        // walk backwards through the when/then expressions
        for i in (0..self.when_then_expr.len()).rev() {
            let i = i as usize;

            let when_value = self.when_then_expr[i].0.evaluate(batch)?;
            let when_value = when_value.into_array(batch.num_rows());

            let then_value = self.when_then_expr[i].1.evaluate(batch)?;
            let then_value = then_value.into_array(batch.num_rows());

            // build boolean array representing which rows match the "when" value
            let when_match = array_equals(&base_type, when_value, base_value.clone())?;

            current_value = Some(if_then_else(
                &when_match,
                then_value,
                current_value.unwrap(),
                &return_type,
            )?);
        }

        Ok(ColumnarValue::Array(current_value.unwrap()))
    }

    /// This function evaluates the form of CASE where each WHEN expression is a boolean
    /// expression.
    ///
    /// CASE WHEN condition THEN result
    ///      [WHEN ...]
    ///      [ELSE result]
    /// END
    fn case_when_no_expr(&self, batch: &RecordBatch) -> Result<ColumnarValue> {
        let return_type = self.when_then_expr[0].1.data_type(&batch.schema())?;

        // start with the else condition, or nulls
        let mut current_value: Option<ArrayRef> = if let Some(e) = &self.else_expr {
            Some(e.evaluate(batch)?.into_array(batch.num_rows()))
        } else {
            Some(build_null_array(&return_type, batch.num_rows())?)
        };

        // walk backwards through the when/then expressions
        for i in (0..self.when_then_expr.len()).rev() {
            let i = i as usize;

            let when_value = self.when_then_expr[i].0.evaluate(batch)?;
            let when_value = when_value.into_array(batch.num_rows());
            let when_value = when_value
                .as_ref()
                .as_any()
                .downcast_ref::<BooleanArray>()
                .expect("WHEN expression did not return a BooleanArray");

            let then_value = self.when_then_expr[i].1.evaluate(batch)?;
            let then_value = then_value.into_array(batch.num_rows());

            current_value = Some(if_then_else(
                &when_value,
                then_value,
                current_value.unwrap(),
                &return_type,
            )?);
        }

        Ok(ColumnarValue::Array(current_value.unwrap()))
    }
}

impl PhysicalExpr for CaseExpr {
    /// Return a reference to Any that can be used for downcasting
    fn as_any(&self) -> &dyn Any {
        self
    }

    fn data_type(&self, input_schema: &Schema) -> Result<DataType> {
        self.when_then_expr[0].1.data_type(input_schema)
    }

    fn nullable(&self, input_schema: &Schema) -> Result<bool> {
        // this expression is nullable if any of the input expressions are nullable
        let then_nullable = self
            .when_then_expr
            .iter()
            .map(|(_, t)| t.nullable(input_schema))
            .collect::<Result<Vec<_>>>()?;
        if then_nullable.contains(&true) {
            Ok(true)
        } else if let Some(e) = &self.else_expr {
            e.nullable(input_schema)
        } else {
            Ok(false)
        }
    }

    fn evaluate(&self, batch: &RecordBatch) -> Result<ColumnarValue> {
        if self.expr.is_some() {
            // this use case evaluates "expr" and then compares the values with the "when"
            // values
            self.case_when_with_expr(batch)
        } else {
            // The "when" conditions all evaluate to boolean in this use case and can be
            // arbitrary expressions
            self.case_when_no_expr(batch)
        }
    }
}

/// CAST expression casts an expression to a specific data type
#[derive(Debug)]
pub struct CastExpr {
    /// The expression to cast
    expr: Arc<dyn PhysicalExpr>,
    /// The data type to cast to
    cast_type: DataType,
}

impl CastExpr {
    /// Create a new CastExpr
    pub fn new(expr: Arc<dyn PhysicalExpr>, cast_type: DataType) -> Self {
        Self { expr, cast_type }
    }

    /// The expression to cast
    pub fn expr(&self) -> &Arc<dyn PhysicalExpr> {
        &self.expr
    }

    /// The data type to cast to
    pub fn cast_type(&self) -> &DataType {
        &self.cast_type
    }
}

/// Determine if a DataType is signed numeric or not
pub fn is_signed_numeric(dt: &DataType) -> bool {
    matches!(
        dt,
        DataType::Int8
            | DataType::Int16
            | DataType::Int32
            | DataType::Int64
            | DataType::Float16
            | DataType::Float32
            | DataType::Float64
    )
}

/// Determine if a DataType is numeric or not
pub fn is_numeric(dt: &DataType) -> bool {
    is_signed_numeric(dt)
        || match dt {
            DataType::UInt8 | DataType::UInt16 | DataType::UInt32 | DataType::UInt64 => {
                true
            }
            _ => false,
        }
}

impl fmt::Display for CastExpr {
    fn fmt(&self, f: &mut fmt::Formatter) -> fmt::Result {
        write!(f, "CAST({} AS {:?})", self.expr, self.cast_type)
    }
}

impl PhysicalExpr for CastExpr {
    /// Return a reference to Any that can be used for downcasting
    fn as_any(&self) -> &dyn Any {
        self
    }

    fn data_type(&self, _input_schema: &Schema) -> Result<DataType> {
        Ok(self.cast_type.clone())
    }

    fn nullable(&self, input_schema: &Schema) -> Result<bool> {
        self.expr.nullable(input_schema)
    }

    fn evaluate(&self, batch: &RecordBatch) -> Result<ColumnarValue> {
        let value = self.expr.evaluate(batch)?;
        match value {
            ColumnarValue::Array(array) => Ok(ColumnarValue::Array(kernels::cast::cast(
                &array,
                &self.cast_type,
            )?)),
            ColumnarValue::Scalar(scalar) => {
                let scalar_array = scalar.to_array();
                let cast_array = kernels::cast::cast(&scalar_array, &self.cast_type)?;
                let cast_scalar = ScalarValue::try_from_array(&cast_array, 0)?;
                Ok(ColumnarValue::Scalar(cast_scalar))
            }
        }
    }
}

/// Return a PhysicalExpression representing `expr` casted to
/// `cast_type`, if any casting is needed.
///
/// Note that such casts may lose type information
pub fn cast(
    expr: Arc<dyn PhysicalExpr>,
    input_schema: &Schema,
    cast_type: DataType,
) -> Result<Arc<dyn PhysicalExpr>> {
    let expr_type = expr.data_type(input_schema)?;
    if expr_type == cast_type {
        Ok(expr.clone())
    } else if can_cast_types(&expr_type, &cast_type) {
        Ok(Arc::new(CastExpr::new(expr, cast_type)))
    } else {
        Err(DataFusionError::Internal(format!(
            "Unsupported CAST from {:?} to {:?}",
            expr_type, cast_type
        )))
    }
}

/// Represents a non-null literal value
#[derive(Debug)]
pub struct Literal {
    value: ScalarValue,
}

impl Literal {
    /// Create a literal value expression
    pub fn new(value: ScalarValue) -> Self {
        Self { value }
    }

    /// Get the scalar value
    pub fn value(&self) -> &ScalarValue {
        &self.value
    }
}

impl fmt::Display for Literal {
    fn fmt(&self, f: &mut fmt::Formatter) -> fmt::Result {
        write!(f, "{}", self.value)
    }
}

impl PhysicalExpr for Literal {
    /// Return a reference to Any that can be used for downcasting
    fn as_any(&self) -> &dyn Any {
        self
    }

    fn data_type(&self, _input_schema: &Schema) -> Result<DataType> {
        Ok(self.value.get_datatype())
    }

    fn nullable(&self, _input_schema: &Schema) -> Result<bool> {
        Ok(self.value.is_null())
    }

    fn evaluate(&self, _batch: &RecordBatch) -> Result<ColumnarValue> {
        Ok(ColumnarValue::Scalar(self.value.clone()))
    }
}

/// Create a literal expression
pub fn lit(value: ScalarValue) -> Arc<dyn PhysicalExpr> {
    Arc::new(Literal::new(value))
}

/// Represents Sort operation for a column in a RecordBatch
#[derive(Clone, Debug)]
pub struct PhysicalSortExpr {
    /// Physical expression representing the column to sort
    pub expr: Arc<dyn PhysicalExpr>,
    /// Option to specify how the given column should be sorted
    pub options: SortOptions,
}

impl PhysicalSortExpr {
    /// evaluate the sort expression into SortColumn that can be passed into arrow sort kernel
    pub fn evaluate_to_sort_column(&self, batch: &RecordBatch) -> Result<SortColumn> {
        let value_to_sort = self.expr.evaluate(batch)?;
        let array_to_sort = match value_to_sort {
            ColumnarValue::Array(array) => array,
            ColumnarValue::Scalar(scalar) => {
                return Err(DataFusionError::Internal(format!(
                    "Sort operation is not applicable to scalar value {}",
                    scalar
                )));
            }
        };
        Ok(SortColumn {
            values: array_to_sort,
            options: Some(self.options),
        })
    }
}

/// InList
#[derive(Debug)]
pub struct InListExpr {
    expr: Arc<dyn PhysicalExpr>,
    list: Vec<Arc<dyn PhysicalExpr>>,
    negated: bool,
}

macro_rules! make_contains {
    ($ARRAY:expr, $LIST_VALUES:expr, $NEGATED:expr, $SCALAR_VALUE:ident, $ARRAY_TYPE:ident) => {{
        let array = $ARRAY.as_any().downcast_ref::<$ARRAY_TYPE>().unwrap();

        let mut contains_null = false;
        let values = $LIST_VALUES
            .iter()
            .flat_map(|expr| match expr {
                ColumnarValue::Scalar(s) => match s {
                    ScalarValue::$SCALAR_VALUE(Some(v)) => Some(*v),
                    ScalarValue::$SCALAR_VALUE(None) => {
                        contains_null = true;
                        None
                    }
                    ScalarValue::Utf8(None) => {
                        contains_null = true;
                        None
                    }
                    datatype => unimplemented!("Unexpected type {} for InList", datatype),
                },
                ColumnarValue::Array(_) => {
                    unimplemented!("InList does not yet support nested columns.")
                }
            })
            .collect::<Vec<_>>();

        Ok(ColumnarValue::Array(Arc::new(
            array
                .iter()
                .map(|x| {
                    let contains = x.map(|x| values.contains(&x));
                    match contains {
                        Some(true) => {
                            if $NEGATED {
                                Some(false)
                            } else {
                                Some(true)
                            }
                        }
                        Some(false) => {
                            if contains_null {
                                None
                            } else if $NEGATED {
                                Some(true)
                            } else {
                                Some(false)
                            }
                        }
                        None => None,
                    }
                })
                .collect::<BooleanArray>(),
        )))
    }};
}

impl InListExpr {
    /// Create a new InList expression
    pub fn new(
        expr: Arc<dyn PhysicalExpr>,
        list: Vec<Arc<dyn PhysicalExpr>>,
        negated: bool,
    ) -> Self {
        Self {
            expr,
            list,
            negated,
        }
    }

    /// Input expression
    pub fn expr(&self) -> &Arc<dyn PhysicalExpr> {
        &self.expr
    }

    /// List to search in
    pub fn list(&self) -> &[Arc<dyn PhysicalExpr>] {
        &self.list
    }

    /// Is this negated e.g. NOT IN LIST
    pub fn negated(&self) -> bool {
        self.negated
    }

    /// Compare for specific utf8 types
    fn compare_utf8<T: StringOffsetSizeTrait>(
        &self,
        array: ArrayRef,
        list_values: Vec<ColumnarValue>,
        negated: bool,
    ) -> Result<ColumnarValue> {
        let array = array
            .as_any()
            .downcast_ref::<GenericStringArray<T>>()
            .unwrap();

        let mut contains_null = false;
        let values = list_values
            .iter()
            .flat_map(|expr| match expr {
                ColumnarValue::Scalar(s) => match s {
                    ScalarValue::Utf8(Some(v)) => Some(v.as_str()),
                    ScalarValue::Utf8(None) => {
                        contains_null = true;
                        None
                    }
                    ScalarValue::LargeUtf8(Some(v)) => Some(v.as_str()),
                    ScalarValue::LargeUtf8(None) => {
                        contains_null = true;
                        None
                    }
                    datatype => unimplemented!("Unexpected type {} for InList", datatype),
                },
                ColumnarValue::Array(_) => {
                    unimplemented!("InList does not yet support nested columns.")
                }
            })
            .collect::<Vec<&str>>();

        Ok(ColumnarValue::Array(Arc::new(
            array
                .iter()
                .map(|x| {
                    let contains = x.map(|x| values.contains(&x));
                    match contains {
                        Some(true) => {
                            if negated {
                                Some(false)
                            } else {
                                Some(true)
                            }
                        }
                        Some(false) => {
                            if contains_null {
                                None
                            } else if negated {
                                Some(true)
                            } else {
                                Some(false)
                            }
                        }
                        None => None,
                    }
                })
                .collect::<BooleanArray>(),
        )))
    }
}

impl fmt::Display for InListExpr {
    fn fmt(&self, f: &mut fmt::Formatter) -> fmt::Result {
        if self.negated {
            write!(f, "{} NOT IN ({:?})", self.expr, self.list)
        } else {
            write!(f, "{} IN ({:?})", self.expr, self.list)
        }
    }
}

impl PhysicalExpr for InListExpr {
    /// Return a reference to Any that can be used for downcasting
    fn as_any(&self) -> &dyn Any {
        self
    }

    fn data_type(&self, _input_schema: &Schema) -> Result<DataType> {
        Ok(DataType::Boolean)
    }

    fn nullable(&self, input_schema: &Schema) -> Result<bool> {
        self.expr.nullable(input_schema)
    }

    fn evaluate(&self, batch: &RecordBatch) -> Result<ColumnarValue> {
        let value = self.expr.evaluate(batch)?;
        let value_data_type = value.data_type();
        let list_values = self
            .list
            .iter()
            .map(|expr| expr.evaluate(batch))
            .collect::<Result<Vec<_>>>()?;

        let array = match value {
            ColumnarValue::Array(array) => array,
            ColumnarValue::Scalar(scalar) => scalar.to_array(),
        };

        match value_data_type {
            DataType::Float32 => {
                make_contains!(array, list_values, self.negated, Float32, Float32Array)
            }
            DataType::Float64 => {
                make_contains!(array, list_values, self.negated, Float64, Float64Array)
            }
            DataType::Int16 => {
                make_contains!(array, list_values, self.negated, Int16, Int16Array)
            }
            DataType::Int32 => {
                make_contains!(array, list_values, self.negated, Int32, Int32Array)
            }
            DataType::Int64 => {
                make_contains!(array, list_values, self.negated, Int64, Int64Array)
            }
            DataType::Int8 => {
                make_contains!(array, list_values, self.negated, Int8, Int8Array)
            }
            DataType::UInt16 => {
                make_contains!(array, list_values, self.negated, UInt16, UInt16Array)
            }
            DataType::UInt32 => {
                make_contains!(array, list_values, self.negated, UInt32, UInt32Array)
            }
            DataType::UInt64 => {
                make_contains!(array, list_values, self.negated, UInt64, UInt64Array)
            }
            DataType::UInt8 => {
                make_contains!(array, list_values, self.negated, UInt8, UInt8Array)
            }
            DataType::Boolean => {
                make_contains!(array, list_values, self.negated, Boolean, BooleanArray)
            }
            DataType::Utf8 => self.compare_utf8::<i32>(array, list_values, self.negated),
            DataType::LargeUtf8 => {
                self.compare_utf8::<i64>(array, list_values, self.negated)
            }
            datatype => {
                unimplemented!("InList does not support datatype {:?}.", datatype)
            }
        }
    }
}

/// Creates a unary expression InList
pub fn in_list(
    expr: Arc<dyn PhysicalExpr>,
    list: Vec<Arc<dyn PhysicalExpr>>,
    negated: &bool,
) -> Result<Arc<dyn PhysicalExpr>> {
    Ok(Arc::new(InListExpr::new(expr, list, *negated)))
}

#[cfg(test)]
mod tests {
    use super::*;
    use crate::error::Result;
    use arrow::datatypes::*;
    use arrow::{
        array::{
            LargeStringArray, PrimitiveArray, PrimitiveBuilder, StringArray,
            StringDictionaryBuilder, Time64NanosecondArray,
        },
        util::display::array_value_to_string,
    };

    // Create a binary expression without coercion. Used here when we do not want to coerce the expressions
    // to valid types. Usage can result in an execution (after plan) error.
    fn binary_simple(
        l: Arc<dyn PhysicalExpr>,
        op: Operator,
        r: Arc<dyn PhysicalExpr>,
    ) -> Arc<dyn PhysicalExpr> {
        Arc::new(BinaryExpr::new(l, op, r))
    }

    #[test]
    fn binary_comparison() -> Result<()> {
        let schema = Schema::new(vec![
            Field::new("a", DataType::Int32, false),
            Field::new("b", DataType::Int32, false),
        ]);
        let a = Int32Array::from(vec![1, 2, 3, 4, 5]);
        let b = Int32Array::from(vec![1, 2, 4, 8, 16]);
        let batch =
            RecordBatch::try_new(Arc::new(schema), vec![Arc::new(a), Arc::new(b)])?;

        // expression: "a < b"
        let lt = binary_simple(col("a"), Operator::Lt, col("b"));
        let result = lt.evaluate(&batch)?.into_array(batch.num_rows());
        assert_eq!(result.len(), 5);

        let expected = vec![false, false, true, true, true];
        let result = result
            .as_any()
            .downcast_ref::<BooleanArray>()
            .expect("failed to downcast to BooleanArray");
        for (i, &expected_item) in expected.iter().enumerate().take(5) {
            assert_eq!(result.value(i), expected_item);
        }

        Ok(())
    }

    #[test]
    fn binary_nested() -> Result<()> {
        let schema = Schema::new(vec![
            Field::new("a", DataType::Int32, false),
            Field::new("b", DataType::Int32, false),
        ]);
        let a = Int32Array::from(vec![2, 4, 6, 8, 10]);
        let b = Int32Array::from(vec![2, 5, 4, 8, 8]);
        let batch =
            RecordBatch::try_new(Arc::new(schema), vec![Arc::new(a), Arc::new(b)])?;

        // expression: "a < b OR a == b"
        let expr = binary_simple(
            binary_simple(col("a"), Operator::Lt, col("b")),
            Operator::Or,
            binary_simple(col("a"), Operator::Eq, col("b")),
        );
        assert_eq!("a < b OR a = b", format!("{}", expr));

        let result = expr.evaluate(&batch)?.into_array(batch.num_rows());
        assert_eq!(result.len(), 5);

        let expected = vec![true, true, false, true, false];
        let result = result
            .as_any()
            .downcast_ref::<BooleanArray>()
            .expect("failed to downcast to BooleanArray");
        for (i, &expected_item) in expected.iter().enumerate().take(5) {
            assert_eq!(result.value(i), expected_item);
        }

        Ok(())
    }

    #[test]
    fn literal_i32() -> Result<()> {
        // create an arbitrary record bacth
        let schema = Schema::new(vec![Field::new("a", DataType::Int32, false)]);
        let a = Int32Array::from(vec![Some(1), None, Some(3), Some(4), Some(5)]);
        let batch = RecordBatch::try_new(Arc::new(schema), vec![Arc::new(a)])?;

        // create and evaluate a literal expression
        let literal_expr = lit(ScalarValue::from(42i32));
        assert_eq!("42", format!("{}", literal_expr));

        let literal_array = literal_expr.evaluate(&batch)?.into_array(batch.num_rows());
        let literal_array = literal_array.as_any().downcast_ref::<Int32Array>().unwrap();

        // note that the contents of the literal array are unrelated to the batch contents except for the length of the array
        assert_eq!(literal_array.len(), 5); // 5 rows in the batch
        for i in 0..literal_array.len() {
            assert_eq!(literal_array.value(i), 42);
        }

        Ok(())
    }

    // runs an end-to-end test of physical type coercion:
    // 1. construct a record batch with two columns of type A and B
    //  (*_ARRAY is the Rust Arrow array type, and *_TYPE is the DataType of the elements)
    // 2. construct a physical expression of A OP B
    // 3. evaluate the expression
    // 4. verify that the resulting expression is of type C
    // 5. verify that the results of evaluation are $VEC
    macro_rules! test_coercion {
        ($A_ARRAY:ident, $A_TYPE:expr, $A_VEC:expr, $B_ARRAY:ident, $B_TYPE:expr, $B_VEC:expr, $OP:expr, $C_ARRAY:ident, $C_TYPE:expr, $VEC:expr) => {{
            let schema = Schema::new(vec![
                Field::new("a", $A_TYPE, false),
                Field::new("b", $B_TYPE, false),
            ]);
            let a = $A_ARRAY::from($A_VEC);
            let b = $B_ARRAY::from($B_VEC);
            let batch = RecordBatch::try_new(
                Arc::new(schema.clone()),
                vec![Arc::new(a), Arc::new(b)],
            )?;

            // verify that we can construct the expression
            let expression = binary(col("a"), $OP, col("b"), &schema)?;

            // verify that the expression's type is correct
            assert_eq!(expression.data_type(&schema)?, $C_TYPE);

            // compute
            let result = expression.evaluate(&batch)?.into_array(batch.num_rows());

            // verify that the array's data_type is correct
            assert_eq!(*result.data_type(), $C_TYPE);

            // verify that the data itself is downcastable
            let result = result
                .as_any()
                .downcast_ref::<$C_ARRAY>()
                .expect("failed to downcast");
            // verify that the result itself is correct
            for (i, x) in $VEC.iter().enumerate() {
                assert_eq!(result.value(i), *x);
            }
        }};
    }

    #[test]
    fn test_type_coersion() -> Result<()> {
        test_coercion!(
            Int32Array,
            DataType::Int32,
            vec![1i32, 2i32],
            UInt32Array,
            DataType::UInt32,
            vec![1u32, 2u32],
            Operator::Plus,
            Int32Array,
            DataType::Int32,
            vec![2i32, 4i32]
        );
        test_coercion!(
            Int32Array,
            DataType::Int32,
            vec![1i32],
            UInt16Array,
            DataType::UInt16,
            vec![1u16],
            Operator::Plus,
            Int32Array,
            DataType::Int32,
            vec![2i32]
        );
        test_coercion!(
            Float32Array,
            DataType::Float32,
            vec![1f32],
            UInt16Array,
            DataType::UInt16,
            vec![1u16],
            Operator::Plus,
            Float32Array,
            DataType::Float32,
            vec![2f32]
        );
        test_coercion!(
            Float32Array,
            DataType::Float32,
            vec![2f32],
            UInt16Array,
            DataType::UInt16,
            vec![1u16],
            Operator::Multiply,
            Float32Array,
            DataType::Float32,
            vec![2f32]
        );
        test_coercion!(
            StringArray,
            DataType::Utf8,
            vec!["hello world", "world"],
            StringArray,
            DataType::Utf8,
            vec!["%hello%", "%hello%"],
            Operator::Like,
            BooleanArray,
            DataType::Boolean,
            vec![true, false]
        );
        test_coercion!(
            StringArray,
            DataType::Utf8,
            vec!["1994-12-13", "1995-01-26"],
            Date32Array,
            DataType::Date32(DateUnit::Day),
            vec![9112, 9156],
            Operator::Eq,
            BooleanArray,
            DataType::Boolean,
            vec![true, true]
        );
        test_coercion!(
            StringArray,
            DataType::Utf8,
            vec!["1994-12-13", "1995-01-26"],
            Date32Array,
            DataType::Date32(DateUnit::Day),
            vec![9113, 9154],
            Operator::Lt,
            BooleanArray,
            DataType::Boolean,
            vec![true, false]
        );
        test_coercion!(
            StringArray,
            DataType::Utf8,
            vec!["1994-12-13T12:34:56", "1995-01-26T01:23:45"],
            Date64Array,
            DataType::Date64(DateUnit::Millisecond),
            vec![787322096000, 791083425000],
            Operator::Eq,
            BooleanArray,
            DataType::Boolean,
            vec![true, true]
        );
        test_coercion!(
            StringArray,
            DataType::Utf8,
            vec!["1994-12-13T12:34:56", "1995-01-26T01:23:45"],
            Date64Array,
            DataType::Date64(DateUnit::Millisecond),
            vec![787322096001, 791083424999],
            Operator::Lt,
            BooleanArray,
            DataType::Boolean,
            vec![true, false]
        );
        Ok(())
    }

    #[test]
    fn test_dictionary_type_coersion() -> Result<()> {
        use DataType::*;

        // TODO: In the future, this would ideally return Dictionary types and avoid unpacking
        let lhs_type = Dictionary(Box::new(Int8), Box::new(Int32));
        let rhs_type = Dictionary(Box::new(Int8), Box::new(Int16));
        assert_eq!(dictionary_coercion(&lhs_type, &rhs_type), Some(Int32));

        let lhs_type = Dictionary(Box::new(Int8), Box::new(Utf8));
        let rhs_type = Dictionary(Box::new(Int8), Box::new(Int16));
        assert_eq!(dictionary_coercion(&lhs_type, &rhs_type), None);

        let lhs_type = Dictionary(Box::new(Int8), Box::new(Utf8));
        let rhs_type = Utf8;
        assert_eq!(dictionary_coercion(&lhs_type, &rhs_type), Some(Utf8));

        let lhs_type = Utf8;
        let rhs_type = Dictionary(Box::new(Int8), Box::new(Utf8));
        assert_eq!(dictionary_coercion(&lhs_type, &rhs_type), Some(Utf8));

        Ok(())
    }

    // Note it would be nice to use the same test_coercion macro as
    // above, but sadly the type of the values of the dictionary are
    // not encoded in the rust type of the DictionaryArray. Thus there
    // is no way at the time of this writing to create a dictionary
    // array using the `From` trait
    #[test]
    fn test_dictionary_type_to_array_coersion() -> Result<()> {
        // Test string  a string dictionary
        let dict_type =
            DataType::Dictionary(Box::new(DataType::Int32), Box::new(DataType::Utf8));
        let string_type = DataType::Utf8;

        // build dictionary
        let keys_builder = PrimitiveBuilder::<Int32Type>::new(10);
        let values_builder = arrow::array::StringBuilder::new(10);
        let mut dict_builder = StringDictionaryBuilder::new(keys_builder, values_builder);

        dict_builder.append("one")?;
        dict_builder.append_null()?;
        dict_builder.append("three")?;
        dict_builder.append("four")?;
        let dict_array = dict_builder.finish();

        let str_array =
            StringArray::from(vec![Some("not one"), Some("two"), None, Some("four")]);

        let schema = Arc::new(Schema::new(vec![
            Field::new("dict", dict_type, true),
            Field::new("str", string_type, true),
        ]));

        let batch = RecordBatch::try_new(
            schema.clone(),
            vec![Arc::new(dict_array), Arc::new(str_array)],
        )?;

        let expected = "false\n\n\ntrue";

        // Test 1: dict = str

        // verify that we can construct the expression
        let expression = binary(col("dict"), Operator::Eq, col("str"), &schema)?;
        assert_eq!(expression.data_type(&schema)?, DataType::Boolean);

        // evaluate and verify the result type matched
        let result = expression.evaluate(&batch)?.into_array(batch.num_rows());
        assert_eq!(result.data_type(), &DataType::Boolean);

        // verify that the result itself is correct
        assert_eq!(expected, array_to_string(&result)?);

        // Test 2: now test the other direction
        // str = dict

        // verify that we can construct the expression
        let expression = binary(col("str"), Operator::Eq, col("dict"), &schema)?;
        assert_eq!(expression.data_type(&schema)?, DataType::Boolean);

        // evaluate and verify the result type matched
        let result = expression.evaluate(&batch)?.into_array(batch.num_rows());
        assert_eq!(result.data_type(), &DataType::Boolean);

        // verify that the result itself is correct
        assert_eq!(expected, array_to_string(&result)?);

        Ok(())
    }

    // Convert the array to a newline delimited string of pretty printed values
    fn array_to_string(array: &ArrayRef) -> Result<String> {
        let s = (0..array.len())
            .map(|i| array_value_to_string(array, i))
            .collect::<std::result::Result<Vec<_>, arrow::error::ArrowError>>()?
            .join("\n");
        Ok(s)
    }

    #[test]
    fn test_coersion_error() -> Result<()> {
        let expr =
            common_binary_type(&DataType::Float32, &Operator::Plus, &DataType::Utf8);

        if let Err(DataFusionError::Plan(e)) = expr {
            assert_eq!(e, "'Float32 + Utf8' can't be evaluated because there isn't a common type to coerce the types to");
            Ok(())
        } else {
            Err(DataFusionError::Internal(
                "Coercion should have returned an DataFusionError::Internal".to_string(),
            ))
        }
    }

    // runs an end-to-end test of physical type cast
    // 1. construct a record batch with a column "a" of type A
    // 2. construct a physical expression of CAST(a AS B)
    // 3. evaluate the expression
    // 4. verify that the resulting expression is of type B
    // 5. verify that the resulting values are downcastable and correct
    macro_rules! generic_test_cast {
        ($A_ARRAY:ident, $A_TYPE:expr, $A_VEC:expr, $TYPEARRAY:ident, $TYPE:expr, $VEC:expr) => {{
            let schema = Schema::new(vec![Field::new("a", $A_TYPE, false)]);
            let a = $A_ARRAY::from($A_VEC);
            let batch =
                RecordBatch::try_new(Arc::new(schema.clone()), vec![Arc::new(a)])?;

            // verify that we can construct the expression
            let expression = cast(col("a"), &schema, $TYPE)?;

            // verify that its display is correct
            assert_eq!(format!("CAST(a AS {:?})", $TYPE), format!("{}", expression));

            // verify that the expression's type is correct
            assert_eq!(expression.data_type(&schema)?, $TYPE);

            // compute
            let result = expression.evaluate(&batch)?.into_array(batch.num_rows());

            // verify that the array's data_type is correct
            assert_eq!(*result.data_type(), $TYPE);

            // verify that the len is correct
            assert_eq!(result.len(), $A_VEC.len());

            // verify that the data itself is downcastable
            let result = result
                .as_any()
                .downcast_ref::<$TYPEARRAY>()
                .expect("failed to downcast");

            // verify that the result itself is correct
            for (i, x) in $VEC.iter().enumerate() {
                assert_eq!(result.value(i), *x);
            }
        }};
    }

    #[test]
    fn test_cast_i32_u32() -> Result<()> {
        generic_test_cast!(
            Int32Array,
            DataType::Int32,
            vec![1, 2, 3, 4, 5],
            UInt32Array,
            DataType::UInt32,
            vec![1_u32, 2_u32, 3_u32, 4_u32, 5_u32]
        );
        Ok(())
    }

    #[test]
    fn test_cast_i32_utf8() -> Result<()> {
        generic_test_cast!(
            Int32Array,
            DataType::Int32,
            vec![1, 2, 3, 4, 5],
            StringArray,
            DataType::Utf8,
            vec!["1", "2", "3", "4", "5"]
        );
        Ok(())
    }
    #[allow(clippy::redundant_clone)]
    #[test]
    fn test_cast_i64_t64() -> Result<()> {
        let original = vec![1, 2, 3, 4, 5];
        let expected: Vec<i64> = original
            .iter()
            .map(|i| Time64NanosecondArray::from(vec![*i]).value(0))
            .collect();
        generic_test_cast!(
            Int64Array,
            DataType::Int64,
            original.clone(),
            TimestampNanosecondArray,
            DataType::Timestamp(TimeUnit::Nanosecond, None),
            expected
        );
        Ok(())
    }

    #[test]
    fn invalid_cast() -> Result<()> {
        // Ensure a useful error happens at plan time if invalid casts are used
        let schema = Schema::new(vec![Field::new("a", DataType::Int32, false)]);
        let result = cast(col("a"), &schema, DataType::LargeBinary);
        result.expect_err("expected Invalid CAST");
        Ok(())
    }

    /// macro to perform an aggregation and verify the result.
    macro_rules! generic_test_op {
        ($ARRAY:expr, $DATATYPE:expr, $OP:ident, $EXPECTED:expr, $EXPECTED_DATATYPE:expr) => {{
            let schema = Schema::new(vec![Field::new("a", $DATATYPE, false)]);

            let batch = RecordBatch::try_new(Arc::new(schema.clone()), vec![$ARRAY])?;

            let agg =
                Arc::new(<$OP>::new(col("a"), "bla".to_string(), $EXPECTED_DATATYPE));
            let actual = aggregate(&batch, agg)?;
            let expected = ScalarValue::from($EXPECTED);

            assert_eq!(expected, actual);

            Ok(())
        }};
    }

    #[test]
    fn sum_i32() -> Result<()> {
        let a: ArrayRef = Arc::new(Int32Array::from(vec![1, 2, 3, 4, 5]));
        generic_test_op!(
            a,
            DataType::Int32,
            Sum,
            ScalarValue::from(15i64),
            DataType::Int64
        )
    }

    #[test]
    fn avg_i32() -> Result<()> {
        let a: ArrayRef = Arc::new(Int32Array::from(vec![1, 2, 3, 4, 5]));
        generic_test_op!(
            a,
            DataType::Int32,
            Avg,
            ScalarValue::from(3_f64),
            DataType::Float64
        )
    }

    #[test]
    fn max_i32() -> Result<()> {
        let a: ArrayRef = Arc::new(Int32Array::from(vec![1, 2, 3, 4, 5]));
        generic_test_op!(
            a,
            DataType::Int32,
            Max,
            ScalarValue::from(5i32),
            DataType::Int32
        )
    }

    #[test]
    fn min_i32() -> Result<()> {
        let a: ArrayRef = Arc::new(Int32Array::from(vec![1, 2, 3, 4, 5]));
        generic_test_op!(
            a,
            DataType::Int32,
            Min,
            ScalarValue::from(1i32),
            DataType::Int32
        )
    }

    #[test]
    fn max_utf8() -> Result<()> {
        let a: ArrayRef = Arc::new(StringArray::from(vec!["d", "a", "c", "b"]));
        generic_test_op!(
            a,
            DataType::Utf8,
            Max,
            ScalarValue::Utf8(Some("d".to_string())),
            DataType::Utf8
        )
    }

    #[test]
    fn max_large_utf8() -> Result<()> {
        let a: ArrayRef = Arc::new(LargeStringArray::from(vec!["d", "a", "c", "b"]));
        generic_test_op!(
            a,
            DataType::LargeUtf8,
            Max,
            ScalarValue::LargeUtf8(Some("d".to_string())),
            DataType::LargeUtf8
        )
    }

    #[test]
    fn min_utf8() -> Result<()> {
        let a: ArrayRef = Arc::new(StringArray::from(vec!["d", "a", "c", "b"]));
        generic_test_op!(
            a,
            DataType::Utf8,
            Min,
            ScalarValue::Utf8(Some("a".to_string())),
            DataType::Utf8
        )
    }

    #[test]
    fn min_large_utf8() -> Result<()> {
        let a: ArrayRef = Arc::new(LargeStringArray::from(vec!["d", "a", "c", "b"]));
        generic_test_op!(
            a,
            DataType::LargeUtf8,
            Min,
            ScalarValue::LargeUtf8(Some("a".to_string())),
            DataType::LargeUtf8
        )
    }

    #[test]
    fn sum_i32_with_nulls() -> Result<()> {
        let a: ArrayRef = Arc::new(Int32Array::from(vec![
            Some(1),
            None,
            Some(3),
            Some(4),
            Some(5),
        ]));
        generic_test_op!(
            a,
            DataType::Int32,
            Sum,
            ScalarValue::from(13i64),
            DataType::Int64
        )
    }

    #[test]
    fn avg_i32_with_nulls() -> Result<()> {
        let a: ArrayRef = Arc::new(Int32Array::from(vec![
            Some(1),
            None,
            Some(3),
            Some(4),
            Some(5),
        ]));
        generic_test_op!(
            a,
            DataType::Int32,
            Avg,
            ScalarValue::from(3.25f64),
            DataType::Float64
        )
    }

    #[test]
    fn max_i32_with_nulls() -> Result<()> {
        let a: ArrayRef = Arc::new(Int32Array::from(vec![
            Some(1),
            None,
            Some(3),
            Some(4),
            Some(5),
        ]));
        generic_test_op!(
            a,
            DataType::Int32,
            Max,
            ScalarValue::from(5i32),
            DataType::Int32
        )
    }

    #[test]
    fn min_i32_with_nulls() -> Result<()> {
        let a: ArrayRef = Arc::new(Int32Array::from(vec![
            Some(1),
            None,
            Some(3),
            Some(4),
            Some(5),
        ]));
        generic_test_op!(
            a,
            DataType::Int32,
            Min,
            ScalarValue::from(1i32),
            DataType::Int32
        )
    }

    #[test]
    fn sum_i32_all_nulls() -> Result<()> {
        let a: ArrayRef = Arc::new(Int32Array::from(vec![None, None]));
        generic_test_op!(
            a,
            DataType::Int32,
            Sum,
            ScalarValue::Int64(None),
            DataType::Int64
        )
    }

    #[test]
    fn max_i32_all_nulls() -> Result<()> {
        let a: ArrayRef = Arc::new(Int32Array::from(vec![None, None]));
        generic_test_op!(
            a,
            DataType::Int32,
            Max,
            ScalarValue::Int32(None),
            DataType::Int32
        )
    }

    #[test]
    fn min_i32_all_nulls() -> Result<()> {
        let a: ArrayRef = Arc::new(Int32Array::from(vec![None, None]));
        generic_test_op!(
            a,
            DataType::Int32,
            Min,
            ScalarValue::Int32(None),
            DataType::Int32
        )
    }

    #[test]
    fn avg_i32_all_nulls() -> Result<()> {
        let a: ArrayRef = Arc::new(Int32Array::from(vec![None, None]));
        generic_test_op!(
            a,
            DataType::Int32,
            Avg,
            ScalarValue::Float64(None),
            DataType::Float64
        )
    }

    #[test]
    fn sum_u32() -> Result<()> {
        let a: ArrayRef =
            Arc::new(UInt32Array::from(vec![1_u32, 2_u32, 3_u32, 4_u32, 5_u32]));
        generic_test_op!(
            a,
            DataType::UInt32,
            Sum,
            ScalarValue::from(15u64),
            DataType::UInt64
        )
    }

    #[test]
    fn avg_u32() -> Result<()> {
        let a: ArrayRef =
            Arc::new(UInt32Array::from(vec![1_u32, 2_u32, 3_u32, 4_u32, 5_u32]));
        generic_test_op!(
            a,
            DataType::UInt32,
            Avg,
            ScalarValue::from(3.0f64),
            DataType::Float64
        )
    }

    #[test]
    fn max_u32() -> Result<()> {
        let a: ArrayRef =
            Arc::new(UInt32Array::from(vec![1_u32, 2_u32, 3_u32, 4_u32, 5_u32]));
        generic_test_op!(
            a,
            DataType::UInt32,
            Max,
            ScalarValue::from(5_u32),
            DataType::UInt32
        )
    }

    #[test]
    fn min_u32() -> Result<()> {
        let a: ArrayRef =
            Arc::new(UInt32Array::from(vec![1_u32, 2_u32, 3_u32, 4_u32, 5_u32]));
        generic_test_op!(
            a,
            DataType::UInt32,
            Min,
            ScalarValue::from(1u32),
            DataType::UInt32
        )
    }

    #[test]
    fn sum_f32() -> Result<()> {
        let a: ArrayRef =
            Arc::new(Float32Array::from(vec![1_f32, 2_f32, 3_f32, 4_f32, 5_f32]));
        generic_test_op!(
            a,
            DataType::Float32,
            Sum,
            ScalarValue::from(15_f32),
            DataType::Float32
        )
    }

    #[test]
    fn avg_f32() -> Result<()> {
        let a: ArrayRef =
            Arc::new(Float32Array::from(vec![1_f32, 2_f32, 3_f32, 4_f32, 5_f32]));
        generic_test_op!(
            a,
            DataType::Float32,
            Avg,
            ScalarValue::from(3_f64),
            DataType::Float64
        )
    }

    #[test]
    fn max_f32() -> Result<()> {
        let a: ArrayRef =
            Arc::new(Float32Array::from(vec![1_f32, 2_f32, 3_f32, 4_f32, 5_f32]));
        generic_test_op!(
            a,
            DataType::Float32,
            Max,
            ScalarValue::from(5_f32),
            DataType::Float32
        )
    }

    #[test]
    fn min_f32() -> Result<()> {
        let a: ArrayRef =
            Arc::new(Float32Array::from(vec![1_f32, 2_f32, 3_f32, 4_f32, 5_f32]));
        generic_test_op!(
            a,
            DataType::Float32,
            Min,
            ScalarValue::from(1_f32),
            DataType::Float32
        )
    }

    #[test]
    fn sum_f64() -> Result<()> {
        let a: ArrayRef =
            Arc::new(Float64Array::from(vec![1_f64, 2_f64, 3_f64, 4_f64, 5_f64]));
        generic_test_op!(
            a,
            DataType::Float64,
            Sum,
            ScalarValue::from(15_f64),
            DataType::Float64
        )
    }

    #[test]
    fn avg_f64() -> Result<()> {
        let a: ArrayRef =
            Arc::new(Float64Array::from(vec![1_f64, 2_f64, 3_f64, 4_f64, 5_f64]));
        generic_test_op!(
            a,
            DataType::Float64,
            Avg,
            ScalarValue::from(3_f64),
            DataType::Float64
        )
    }

    #[test]
    fn max_f64() -> Result<()> {
        let a: ArrayRef =
            Arc::new(Float64Array::from(vec![1_f64, 2_f64, 3_f64, 4_f64, 5_f64]));
        generic_test_op!(
            a,
            DataType::Float64,
            Max,
            ScalarValue::from(5_f64),
            DataType::Float64
        )
    }

    #[test]
    fn min_f64() -> Result<()> {
        let a: ArrayRef =
            Arc::new(Float64Array::from(vec![1_f64, 2_f64, 3_f64, 4_f64, 5_f64]));
        generic_test_op!(
            a,
            DataType::Float64,
            Min,
            ScalarValue::from(1_f64),
            DataType::Float64
        )
    }

    #[test]
    fn count_elements() -> Result<()> {
        let a: ArrayRef = Arc::new(Int32Array::from(vec![1, 2, 3, 4, 5]));
        generic_test_op!(
            a,
            DataType::Int32,
            Count,
            ScalarValue::from(5u64),
            DataType::UInt64
        )
    }

    #[test]
    fn count_with_nulls() -> Result<()> {
        let a: ArrayRef = Arc::new(Int32Array::from(vec![
            Some(1),
            Some(2),
            None,
            None,
            Some(3),
            None,
        ]));
        generic_test_op!(
            a,
            DataType::Int32,
            Count,
            ScalarValue::from(3u64),
            DataType::UInt64
        )
    }

    #[test]
    fn count_all_nulls() -> Result<()> {
        let a: ArrayRef = Arc::new(BooleanArray::from(vec![
            None, None, None, None, None, None, None, None,
        ]));
        generic_test_op!(
            a,
            DataType::Boolean,
            Count,
            ScalarValue::from(0u64),
            DataType::UInt64
        )
    }

    #[test]
    fn count_empty() -> Result<()> {
        let a: Vec<bool> = vec![];
        let a: ArrayRef = Arc::new(BooleanArray::from(a));
        generic_test_op!(
            a,
            DataType::Boolean,
            Count,
            ScalarValue::from(0u64),
            DataType::UInt64
        )
    }

    #[test]
    fn count_utf8() -> Result<()> {
        let a: ArrayRef =
            Arc::new(StringArray::from(vec!["a", "bb", "ccc", "dddd", "ad"]));
        generic_test_op!(
            a,
            DataType::Utf8,
            Count,
            ScalarValue::from(5u64),
            DataType::UInt64
        )
    }

    #[test]
    fn count_large_utf8() -> Result<()> {
        let a: ArrayRef =
            Arc::new(LargeStringArray::from(vec!["a", "bb", "ccc", "dddd", "ad"]));
        generic_test_op!(
            a,
            DataType::LargeUtf8,
            Count,
            ScalarValue::from(5u64),
            DataType::UInt64
        )
    }

    #[test]
    fn nullif_int32() -> Result<()> {
        let a = Int32Array::from(vec![
            Some(1),
            Some(2),
            None,
            None,
            Some(3),
            None,
            None,
            Some(4),
            Some(5),
        ]);
        let a = Arc::new(a);
        let a_len = a.len();

        let lit_array = Arc::new(Int32Array::from(vec![2; a.len()]));

        let result = nullif_func(&[a, lit_array])?;

        assert_eq!(result.len(), a_len);

        let expected = Int32Array::from(vec![
            Some(1),
            None,
            None,
            None,
            Some(3),
            None,
            None,
            Some(4),
            Some(5),
        ]);
        assert_array_eq::<Int32Type>(expected, result);
        Ok(())
    }

    #[test]
    // Ensure that arrays with no nulls can also invoke NULLIF() correctly
    fn nullif_int32_nonulls() -> Result<()> {
        let a = Int32Array::from(vec![1, 3, 10, 7, 8, 1, 2, 4, 5]);
        let a = Arc::new(a);
        let a_len = a.len();

        let lit_array = Arc::new(Int32Array::from(vec![1; a.len()]));

        let result = nullif_func(&[a, lit_array])?;
        assert_eq!(result.len(), a_len);

        let expected = Int32Array::from(vec![
            None,
            Some(3),
            Some(10),
            Some(7),
            Some(8),
            None,
            Some(2),
            Some(4),
            Some(5),
        ]);
        assert_array_eq::<Int32Type>(expected, result);
        Ok(())
    }

    fn aggregate(
        batch: &RecordBatch,
        agg: Arc<dyn AggregateExpr>,
    ) -> Result<ScalarValue> {
        let mut accum = agg.create_accumulator()?;
        let expr = agg.expressions();
        let values = expr
            .iter()
            .map(|e| e.evaluate(batch))
            .map(|r| r.map(|v| v.into_array(batch.num_rows())))
            .collect::<Result<Vec<_>>>()?;
        accum.update_batch(&values)?;
        accum.evaluate()
    }

    #[test]
    fn plus_op() -> Result<()> {
        let schema = Schema::new(vec![
            Field::new("a", DataType::Int32, false),
            Field::new("b", DataType::Int32, false),
        ]);
        let a = Int32Array::from(vec![1, 2, 3, 4, 5]);
        let b = Int32Array::from(vec![1, 2, 4, 8, 16]);

        apply_arithmetic::<Int32Type>(
            Arc::new(schema),
            vec![Arc::new(a), Arc::new(b)],
            Operator::Plus,
            Int32Array::from(vec![2, 4, 7, 12, 21]),
        )?;

        Ok(())
    }

    #[test]
    fn minus_op() -> Result<()> {
        let schema = Arc::new(Schema::new(vec![
            Field::new("a", DataType::Int32, false),
            Field::new("b", DataType::Int32, false),
        ]));
        let a = Arc::new(Int32Array::from(vec![1, 2, 4, 8, 16]));
        let b = Arc::new(Int32Array::from(vec![1, 2, 3, 4, 5]));

        apply_arithmetic::<Int32Type>(
            schema.clone(),
            vec![a.clone(), b.clone()],
            Operator::Minus,
            Int32Array::from(vec![0, 0, 1, 4, 11]),
        )?;

        // should handle have negative values in result (for signed)
        apply_arithmetic::<Int32Type>(
            schema,
            vec![b, a],
            Operator::Minus,
            Int32Array::from(vec![0, 0, -1, -4, -11]),
        )?;

        Ok(())
    }

    #[test]
    fn multiply_op() -> Result<()> {
        let schema = Arc::new(Schema::new(vec![
            Field::new("a", DataType::Int32, false),
            Field::new("b", DataType::Int32, false),
        ]));
        let a = Arc::new(Int32Array::from(vec![4, 8, 16, 32, 64]));
        let b = Arc::new(Int32Array::from(vec![2, 4, 8, 16, 32]));

        apply_arithmetic::<Int32Type>(
            schema,
            vec![a, b],
            Operator::Multiply,
            Int32Array::from(vec![8, 32, 128, 512, 2048]),
        )?;

        Ok(())
    }

    #[test]
    fn divide_op() -> Result<()> {
        let schema = Arc::new(Schema::new(vec![
            Field::new("a", DataType::Int32, false),
            Field::new("b", DataType::Int32, false),
        ]));
        let a = Arc::new(Int32Array::from(vec![8, 32, 128, 512, 2048]));
        let b = Arc::new(Int32Array::from(vec![2, 4, 8, 16, 32]));

        apply_arithmetic::<Int32Type>(
            schema,
            vec![a, b],
            Operator::Divide,
            Int32Array::from(vec![4, 8, 16, 32, 64]),
        )?;

        Ok(())
    }

    fn apply_arithmetic<T: ArrowNumericType>(
        schema: SchemaRef,
        data: Vec<ArrayRef>,
        op: Operator,
        expected: PrimitiveArray<T>,
    ) -> Result<()> {
        let arithmetic_op = binary_simple(col("a"), op, col("b"));
        let batch = RecordBatch::try_new(schema, data)?;
        let result = arithmetic_op.evaluate(&batch)?.into_array(batch.num_rows());

        assert_array_eq::<T>(expected, result);

        Ok(())
    }

    fn assert_array_eq<T: ArrowNumericType>(
        expected: PrimitiveArray<T>,
        actual: ArrayRef,
    ) {
        let actual = actual
            .as_any()
            .downcast_ref::<PrimitiveArray<T>>()
            .expect("Actual array should unwrap to type of expected array");

        for i in 0..expected.len() {
            if expected.is_null(i) {
                assert!(actual.is_null(i));
            } else {
                assert_eq!(expected.value(i), actual.value(i));
            }
        }
    }

    #[test]
    fn neg_op() -> Result<()> {
        let schema = Schema::new(vec![Field::new("a", DataType::Boolean, true)]);

        let expr = not(col("a"), &schema)?;
        assert_eq!(expr.data_type(&schema)?, DataType::Boolean);
        assert_eq!(expr.nullable(&schema)?, true);

        let input = BooleanArray::from(vec![Some(true), None, Some(false)]);
        let expected = &BooleanArray::from(vec![Some(false), None, Some(true)]);

        let batch =
            RecordBatch::try_new(Arc::new(schema.clone()), vec![Arc::new(input)])?;

        let result = expr.evaluate(&batch)?.into_array(batch.num_rows());
        let result = result
            .as_any()
            .downcast_ref::<BooleanArray>()
            .expect("failed to downcast to BooleanArray");
        assert_eq!(result, expected);

        Ok(())
    }

    /// verify that expression errors when the input expression is not a boolean.
    #[test]
    fn neg_op_not_null() -> Result<()> {
        let schema = Schema::new(vec![Field::new("a", DataType::Utf8, true)]);

        let expr = not(col("a"), &schema);
        assert!(expr.is_err());

        Ok(())
    }

    #[test]
    fn is_null_op() -> Result<()> {
        let schema = Schema::new(vec![Field::new("a", DataType::Utf8, true)]);
        let a = StringArray::from(vec![Some("foo"), None]);
        let batch = RecordBatch::try_new(Arc::new(schema), vec![Arc::new(a)])?;

        // expression: "a is null"
        let expr = is_null(col("a")).unwrap();
        let result = expr.evaluate(&batch)?.into_array(batch.num_rows());
        let result = result
            .as_any()
            .downcast_ref::<BooleanArray>()
            .expect("failed to downcast to BooleanArray");

        let expected = &BooleanArray::from(vec![false, true]);

        assert_eq!(expected, result);

        Ok(())
    }

    #[test]
    fn is_not_null_op() -> Result<()> {
        let schema = Schema::new(vec![Field::new("a", DataType::Utf8, true)]);
        let a = StringArray::from(vec![Some("foo"), None]);
        let batch = RecordBatch::try_new(Arc::new(schema), vec![Arc::new(a)])?;

        // expression: "a is not null"
        let expr = is_not_null(col("a")).unwrap();
        let result = expr.evaluate(&batch)?.into_array(batch.num_rows());
        let result = result
            .as_any()
            .downcast_ref::<BooleanArray>()
            .expect("failed to downcast to BooleanArray");

        let expected = &BooleanArray::from(vec![true, false]);

        assert_eq!(expected, result);

        Ok(())
    }

    #[test]
    fn case_with_expr() -> Result<()> {
        let batch = case_test_batch()?;

        // CASE a WHEN 'foo' THEN 123 WHEN 'bar' THEN 456 END
        let when1 = lit(ScalarValue::Utf8(Some("foo".to_string())));
        let then1 = lit(ScalarValue::Int32(Some(123)));
        let when2 = lit(ScalarValue::Utf8(Some("bar".to_string())));
        let then2 = lit(ScalarValue::Int32(Some(456)));

        let expr = case(Some(col("a")), &[(when1, then1), (when2, then2)], None)?;
        let result = expr.evaluate(&batch)?.into_array(batch.num_rows());
        let result = result
            .as_any()
            .downcast_ref::<Int32Array>()
            .expect("failed to downcast to Int32Array");

        let expected = &Int32Array::from(vec![Some(123), None, None, Some(456)]);

        assert_eq!(expected, result);

        Ok(())
    }

    #[test]
    fn case_with_expr_else() -> Result<()> {
        let batch = case_test_batch()?;

        // CASE a WHEN 'foo' THEN 123 WHEN 'bar' THEN 456 ELSE 999 END
        let when1 = lit(ScalarValue::Utf8(Some("foo".to_string())));
        let then1 = lit(ScalarValue::Int32(Some(123)));
        let when2 = lit(ScalarValue::Utf8(Some("bar".to_string())));
        let then2 = lit(ScalarValue::Int32(Some(456)));
        let else_value = lit(ScalarValue::Int32(Some(999)));

        let expr = case(
            Some(col("a")),
            &[(when1, then1), (when2, then2)],
            Some(else_value),
        )?;
        let result = expr.evaluate(&batch)?.into_array(batch.num_rows());
        let result = result
            .as_any()
            .downcast_ref::<Int32Array>()
            .expect("failed to downcast to Int32Array");

        let expected =
            &Int32Array::from(vec![Some(123), Some(999), Some(999), Some(456)]);

        assert_eq!(expected, result);

        Ok(())
    }

    #[test]
    fn case_without_expr() -> Result<()> {
        let batch = case_test_batch()?;

        // CASE WHEN a = 'foo' THEN 123 WHEN a = 'bar' THEN 456 END
        let when1 = binary(
            col("a"),
            Operator::Eq,
            lit(ScalarValue::Utf8(Some("foo".to_string()))),
            &batch.schema(),
        )?;
        let then1 = lit(ScalarValue::Int32(Some(123)));
        let when2 = binary(
            col("a"),
            Operator::Eq,
            lit(ScalarValue::Utf8(Some("bar".to_string()))),
            &batch.schema(),
        )?;
        let then2 = lit(ScalarValue::Int32(Some(456)));

        let expr = case(None, &[(when1, then1), (when2, then2)], None)?;
        let result = expr.evaluate(&batch)?.into_array(batch.num_rows());
        let result = result
            .as_any()
            .downcast_ref::<Int32Array>()
            .expect("failed to downcast to Int32Array");

        let expected = &Int32Array::from(vec![Some(123), None, None, Some(456)]);

        assert_eq!(expected, result);

        Ok(())
    }

    #[test]
    fn case_without_expr_else() -> Result<()> {
        let batch = case_test_batch()?;

        // CASE WHEN a = 'foo' THEN 123 WHEN a = 'bar' THEN 456 ELSE 999 END
        let when1 = binary(
            col("a"),
            Operator::Eq,
            lit(ScalarValue::Utf8(Some("foo".to_string()))),
            &batch.schema(),
        )?;
        let then1 = lit(ScalarValue::Int32(Some(123)));
        let when2 = binary(
            col("a"),
            Operator::Eq,
            lit(ScalarValue::Utf8(Some("bar".to_string()))),
            &batch.schema(),
        )?;
        let then2 = lit(ScalarValue::Int32(Some(456)));
        let else_value = lit(ScalarValue::Int32(Some(999)));

        let expr = case(None, &[(when1, then1), (when2, then2)], Some(else_value))?;
        let result = expr.evaluate(&batch)?.into_array(batch.num_rows());
        let result = result
            .as_any()
            .downcast_ref::<Int32Array>()
            .expect("failed to downcast to Int32Array");

        let expected =
            &Int32Array::from(vec![Some(123), Some(999), Some(999), Some(456)]);

        assert_eq!(expected, result);

        Ok(())
    }

    fn case_test_batch() -> Result<RecordBatch> {
        let schema = Schema::new(vec![Field::new("a", DataType::Utf8, true)]);
        let a = StringArray::from(vec![Some("foo"), Some("baz"), None, Some("bar")]);
        let batch = RecordBatch::try_new(Arc::new(schema), vec![Arc::new(a)])?;
        Ok(batch)
    }

    // applies the in_list expr to an input batch and list
    macro_rules! in_list {
        ($BATCH:expr, $LIST:expr, $NEGATED:expr, $EXPECTED:expr) => {{
            let expr = in_list(col("a"), $LIST, $NEGATED).unwrap();
            let result = expr.evaluate(&$BATCH)?.into_array($BATCH.num_rows());
            let result = result
                .as_any()
                .downcast_ref::<BooleanArray>()
                .expect("failed to downcast to BooleanArray");
            let expected = &BooleanArray::from($EXPECTED);
            assert_eq!(expected, result);
        }};
    }

    #[test]
    fn in_list_utf8() -> Result<()> {
        let schema = Schema::new(vec![Field::new("a", DataType::Utf8, true)]);
        let a = StringArray::from(vec![Some("a"), Some("d"), None]);
        let batch = RecordBatch::try_new(Arc::new(schema), vec![Arc::new(a)])?;

        // expression: "a in ("a", "b")"
        let list = vec![
            lit(ScalarValue::Utf8(Some("a".to_string()))),
            lit(ScalarValue::Utf8(Some("b".to_string()))),
        ];
        in_list!(batch, list, &false, vec![Some(true), Some(false), None]);

        // expression: "a not in ("a", "b")"
        let list = vec![
            lit(ScalarValue::Utf8(Some("a".to_string()))),
            lit(ScalarValue::Utf8(Some("b".to_string()))),
        ];
        in_list!(batch, list, &true, vec![Some(false), Some(true), None]);

        // expression: "a not in ("a", "b")"
        let list = vec![
            lit(ScalarValue::Utf8(Some("a".to_string()))),
            lit(ScalarValue::Utf8(Some("b".to_string()))),
            lit(ScalarValue::Utf8(None)),
        ];
        in_list!(batch, list, &false, vec![Some(true), None, None]);

        // expression: "a not in ("a", "b")"
        let list = vec![
            lit(ScalarValue::Utf8(Some("a".to_string()))),
            lit(ScalarValue::Utf8(Some("b".to_string()))),
            lit(ScalarValue::Utf8(None)),
        ];
        in_list!(batch, list, &true, vec![Some(false), None, None]);

        Ok(())
    }

    #[test]
    fn in_list_int64() -> Result<()> {
        let schema = Schema::new(vec![Field::new("a", DataType::Int64, true)]);
        let a = Int64Array::from(vec![Some(0), Some(2), None]);
        let batch = RecordBatch::try_new(Arc::new(schema), vec![Arc::new(a)])?;

        // expression: "a in (0, 1)"
        let list = vec![
            lit(ScalarValue::Int64(Some(0))),
            lit(ScalarValue::Int64(Some(1))),
        ];
        in_list!(batch, list, &false, vec![Some(true), Some(false), None]);

        // expression: "a not in (0, 1)"
        let list = vec![
            lit(ScalarValue::Int64(Some(0))),
            lit(ScalarValue::Int64(Some(1))),
        ];
        in_list!(batch, list, &true, vec![Some(false), Some(true), None]);

        // expression: "a in (0, 1, NULL)"
        let list = vec![
            lit(ScalarValue::Int64(Some(0))),
            lit(ScalarValue::Int64(Some(1))),
            lit(ScalarValue::Utf8(None)),
        ];
        in_list!(batch, list, &false, vec![Some(true), None, None]);

        // expression: "a not in (0, 1, NULL)"
        let list = vec![
            lit(ScalarValue::Int64(Some(0))),
            lit(ScalarValue::Int64(Some(1))),
            lit(ScalarValue::Utf8(None)),
        ];
        in_list!(batch, list, &true, vec![Some(false), None, None]);

        Ok(())
    }

    #[test]
    fn in_list_float64() -> Result<()> {
        let schema = Schema::new(vec![Field::new("a", DataType::Float64, true)]);
        let a = Float64Array::from(vec![Some(0.0), Some(0.2), None]);
        let batch = RecordBatch::try_new(Arc::new(schema), vec![Arc::new(a)])?;

        // expression: "a in (0.0, 0.2)"
        let list = vec![
            lit(ScalarValue::Float64(Some(0.0))),
            lit(ScalarValue::Float64(Some(0.1))),
        ];
        in_list!(batch, list, &false, vec![Some(true), Some(false), None]);

        // expression: "a not in (0.0, 0.2)"
        let list = vec![
            lit(ScalarValue::Float64(Some(0.0))),
            lit(ScalarValue::Float64(Some(0.1))),
        ];
        in_list!(batch, list, &true, vec![Some(false), Some(true), None]);

        // expression: "a in (0.0, 0.2, NULL)"
        let list = vec![
            lit(ScalarValue::Float64(Some(0.0))),
            lit(ScalarValue::Float64(Some(0.1))),
            lit(ScalarValue::Utf8(None)),
        ];
        in_list!(batch, list, &false, vec![Some(true), None, None]);

        // expression: "a not in (0.0, 0.2, NULL)"
        let list = vec![
            lit(ScalarValue::Float64(Some(0.0))),
            lit(ScalarValue::Float64(Some(0.1))),
            lit(ScalarValue::Utf8(None)),
        ];
        in_list!(batch, list, &true, vec![Some(false), None, None]);

        Ok(())
    }

    #[test]
    fn in_list_bool() -> Result<()> {
        let schema = Schema::new(vec![Field::new("a", DataType::Boolean, true)]);
        let a = BooleanArray::from(vec![Some(true), None]);
        let batch = RecordBatch::try_new(Arc::new(schema), vec![Arc::new(a)])?;

        // expression: "a in (true)"
        let list = vec![lit(ScalarValue::Boolean(Some(true)))];
        in_list!(batch, list, &false, vec![Some(true), None]);

        // expression: "a not in (true)"
        let list = vec![lit(ScalarValue::Boolean(Some(true)))];
        in_list!(batch, list, &true, vec![Some(false), None]);

        // expression: "a in (true, NULL)"
        let list = vec![
            lit(ScalarValue::Boolean(Some(true))),
            lit(ScalarValue::Utf8(None)),
        ];
        in_list!(batch, list, &false, vec![Some(true), None]);

        // expression: "a not in (true, NULL)"
        let list = vec![
            lit(ScalarValue::Boolean(Some(true))),
            lit(ScalarValue::Utf8(None)),
        ];
        in_list!(batch, list, &true, vec![Some(false), None]);

        Ok(())
    }
}<|MERGE_RESOLUTION|>--- conflicted
+++ resolved
@@ -1513,11 +1513,6 @@
             right_value.into_array(batch.num_rows()),
         );
 
-<<<<<<< HEAD
-        let result: Result<ArrayRef> = if left.null_count() == left.len() {
-            Ok(left)
-        } else if right.null_count() == right.len() {
-=======
         let result: Result<ArrayRef> = if left
             .as_any()
             .downcast_ref::<NullArray>()
@@ -1525,7 +1520,6 @@
         {
             Ok(left)
         } else if right.as_any().downcast_ref::<NullArray>().is_some() {
->>>>>>> 57935a12
             Ok(right)
         } else {
             match &self.op {
