--- conflicted
+++ resolved
@@ -46,11 +46,7 @@
 use pin_project_lite::pin_project;
 
 use super::{
-<<<<<<< HEAD
-    common, expressions::Column, group_scalar::GroupByScalar, RecordBatchStream,
-=======
     expressions::Column, group_scalar::GroupByScalar, RecordBatchStream,
->>>>>>> 31050a4e
     SendableRecordBatchStream,
 };
 use ahash::RandomState;
@@ -380,13 +376,10 @@
     vec.clear();
     for col in group_by_keys {
         match col.data_type() {
-<<<<<<< HEAD
-=======
             DataType::Boolean => {
                 let array = col.as_any().downcast_ref::<BooleanArray>().unwrap();
                 vec.extend_from_slice(&[array.value(row) as u8]);
             }
->>>>>>> 31050a4e
             DataType::Float32 => {
                 let array = col.as_any().downcast_ref::<Float32Array>().unwrap();
                 vec.extend_from_slice(&array.value(row).to_le_bytes());
