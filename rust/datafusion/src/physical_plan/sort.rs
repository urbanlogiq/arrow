// Licensed to the Apache Software Foundation (ASF) under one
// or more contributor license agreements.  See the NOTICE file
// distributed with this work for additional information
// regarding copyright ownership.  The ASF licenses this file
// to you under the Apache License, Version 2.0 (the
// "License"); you may not use this file except in compliance
// with the License.  You may obtain a copy of the License at
//
//   http://www.apache.org/licenses/LICENSE-2.0
//
// Unless required by applicable law or agreed to in writing,
// software distributed under the License is distributed on an
// "AS IS" BASIS, WITHOUT WARRANTIES OR CONDITIONS OF ANY
// KIND, either express or implied.  See the License for the
// specific language governing permissions and limitations
// under the License.

//! Defines the SORT plan

use std::any::Any;
use std::pin::Pin;
use std::sync::Arc;
use std::task::{Context, Poll};

use futures::stream::Stream;
use futures::Future;

use pin_project_lite::pin_project;

pub use arrow::compute::SortOptions;
use arrow::compute::{concat, lexsort_to_indices, take, SortColumn, TakeOptions};
use arrow::datatypes::SchemaRef;
use arrow::error::Result as ArrowResult;
use arrow::record_batch::RecordBatch;
use arrow::{array::ArrayRef, error::ArrowError};

use super::{RecordBatchStream, SendableRecordBatchStream};
use crate::error::{DataFusionError, Result};
use crate::physical_plan::expressions::PhysicalSortExpr;
use crate::physical_plan::{common, Distribution, ExecutionPlan, Partitioning};

use async_trait::async_trait;

/// Sort execution plan
#[derive(Debug)]
pub struct SortExec {
    /// Input schema
    input: Arc<dyn ExecutionPlan>,
    /// Sort expressions
    expr: Vec<PhysicalSortExpr>,
    /// Number of threads to execute input partitions on before combining into a single partition
    concurrency: usize,
}

impl SortExec {
    /// Create a new sort execution plan
    pub fn try_new(
        expr: Vec<PhysicalSortExpr>,
        input: Arc<dyn ExecutionPlan>,
        concurrency: usize,
    ) -> Result<Self> {
        Ok(Self {
            expr,
            input,
            concurrency,
        })
    }

    /// Input schema
    pub fn input(&self) -> &Arc<dyn ExecutionPlan> {
        &self.input
    }

    /// Sort expressions
    pub fn expr(&self) -> &[PhysicalSortExpr] {
        &self.expr
    }
}

#[async_trait]
impl ExecutionPlan for SortExec {
    /// Return a reference to Any that can be used for downcasting
    fn as_any(&self) -> &dyn Any {
        self
    }

    fn schema(&self) -> SchemaRef {
        self.input.schema()
    }

    fn children(&self) -> Vec<Arc<dyn ExecutionPlan>> {
        vec![self.input.clone()]
    }

    /// Get the output partitioning of this plan
    fn output_partitioning(&self) -> Partitioning {
        Partitioning::UnknownPartitioning(1)
    }

    fn required_child_distribution(&self) -> Distribution {
        Distribution::SinglePartition
    }

    fn with_new_children(
        &self,
        children: Vec<Arc<dyn ExecutionPlan>>,
    ) -> Result<Arc<dyn ExecutionPlan>> {
        match children.len() {
            1 => Ok(Arc::new(SortExec::try_new(
                self.expr.clone(),
                children[0].clone(),
                self.concurrency,
            )?)),
            _ => Err(DataFusionError::Internal(
                "SortExec wrong number of children".to_string(),
            )),
        }
    }

    async fn execute(&self, partition: usize) -> Result<SendableRecordBatchStream> {
        if 0 != partition {
            return Err(DataFusionError::Internal(format!(
                "SortExec invalid partition {}",
                partition
            )));
        }

        // sort needs to operate on a single partition currently
        if 1 != self.input.output_partitioning().partition_count() {
            return Err(DataFusionError::Internal(
                "SortExec requires a single input partition".to_owned(),
            ));
        }
        let input = self.input.execute(0).await?;

        Ok(Box::pin(SortStream::new(input, self.expr.clone())))
    }
}

fn sort_batches(
    batches: &Vec<RecordBatch>,
    schema: &SchemaRef,
    expr: &[PhysicalSortExpr],
<<<<<<< HEAD
) -> ArrowResult<RecordBatch> {
    if batches.is_empty() {
        return RecordBatch::try_empty(schema.clone());
    }

=======
) -> ArrowResult<Option<RecordBatch>> {
    if batches.is_empty() {
        return Ok(None);
    }
>>>>>>> 57935a12
    // combine all record batches into one for each column
    let combined_batch = RecordBatch::try_new(
        schema.clone(),
        schema
            .fields()
            .iter()
            .enumerate()
            .map(|(i, _)| {
                concat(
                    &batches
                        .iter()
                        .map(|batch| batch.column(i).as_ref())
                        .collect::<Vec<_>>(),
                )
            })
            .collect::<ArrowResult<Vec<ArrayRef>>>()?,
    )?;

    // sort combined record batch
    let indices = lexsort_to_indices(
        &expr
            .iter()
            .map(|e| e.evaluate_to_sort_column(&combined_batch))
            .collect::<Result<Vec<SortColumn>>>()
            .map_err(DataFusionError::into_arrow_external_error)?,
    )?;

    // reorder all rows based on sorted indices
    let sorted_batch = RecordBatch::try_new(
        schema.clone(),
        combined_batch
            .columns()
            .iter()
            .map(|column| {
                take(
                    column.as_ref(),
                    &indices,
                    // disable bound check overhead since indices are already generated from
                    // the same record batch
                    Some(TakeOptions {
                        check_bounds: false,
                    }),
                )
            })
            .collect::<ArrowResult<Vec<ArrayRef>>>()?,
    );
    sorted_batch.map(Some)
}

pin_project! {
    struct SortStream {
        #[pin]
        output: futures::channel::oneshot::Receiver<ArrowResult<Option<RecordBatch>>>,
        finished: bool,
        schema: SchemaRef,
    }
}

impl SortStream {
    fn new(input: SendableRecordBatchStream, expr: Vec<PhysicalSortExpr>) -> Self {
        let (tx, rx) = futures::channel::oneshot::channel();

        let schema = input.schema();
        tokio::spawn(async move {
            let schema = input.schema();
            let sorted_batch = common::collect(input)
                .await
                .map_err(DataFusionError::into_arrow_external_error)
                .and_then(move |batches| sort_batches(&batches, &schema, &expr));

            tx.send(sorted_batch)
        });

        Self {
            output: rx,
            finished: false,
            schema,
        }
    }
}

impl Stream for SortStream {
    type Item = ArrowResult<RecordBatch>;

    fn poll_next(self: Pin<&mut Self>, cx: &mut Context<'_>) -> Poll<Option<Self::Item>> {
        if self.finished {
            return Poll::Ready(None);
        }

        // is the output ready?
        let this = self.project();
        let output_poll = this.output.poll(cx);

        match output_poll {
            Poll::Ready(result) => {
                *this.finished = true;

                // check for error in receiving channel and unwrap actual result
                let result = match result {
                    Err(e) => Some(Err(ArrowError::ExternalError(Box::new(e)))), // error receiving
                    Ok(result) => result.transpose(),
                };
                Poll::Ready(result)
            }
            Poll::Pending => Poll::Pending,
        }
    }
}

impl RecordBatchStream for SortStream {
    fn schema(&self) -> SchemaRef {
        self.schema.clone()
    }
}

#[cfg(test)]
mod tests {
    use super::*;
    use crate::physical_plan::expressions::col;
    use crate::physical_plan::memory::MemoryExec;
    use crate::physical_plan::merge::MergeExec;
    use crate::physical_plan::{
        collect,
        csv::{CsvExec, CsvReadOptions},
    };
    use crate::test;
    use arrow::array::*;
    use arrow::datatypes::*;

    #[tokio::test]
    async fn test_sort() -> Result<()> {
        let schema = test::aggr_test_schema();
        let partitions = 4;
        let path = test::create_partitioned_csv("aggregate_test_100.csv", partitions)?;
        let csv =
            CsvExec::try_new(&path, CsvReadOptions::new().schema(&schema), None, 1024)?;

        let sort_exec = Arc::new(SortExec::try_new(
            vec![
                // c1 string column
                PhysicalSortExpr {
                    expr: col("c1"),
                    options: SortOptions::default(),
                },
                // c2 uin32 column
                PhysicalSortExpr {
                    expr: col("c2"),
                    options: SortOptions::default(),
                },
                // c7 uin8 column
                PhysicalSortExpr {
                    expr: col("c7"),
                    options: SortOptions::default(),
                },
            ],
            Arc::new(MergeExec::new(Arc::new(csv))),
            2,
        )?);

        let result: Vec<RecordBatch> = collect(sort_exec).await?;
        assert_eq!(result.len(), 1);

        let columns = result[0].columns();

        let c1 = as_string_array(&columns[0]);
        assert_eq!(c1.value(0), "a");
        assert_eq!(c1.value(c1.len() - 1), "e");

        let c2 = as_primitive_array::<UInt32Type>(&columns[1]);
        assert_eq!(c2.value(0), 1);
        assert_eq!(c2.value(c2.len() - 1), 5,);

        let c7 = as_primitive_array::<UInt8Type>(&columns[6]);
        assert_eq!(c7.value(0), 15);
        assert_eq!(c7.value(c7.len() - 1), 254,);

        Ok(())
    }

    #[tokio::test]
    async fn test_lex_sort_by_float() -> Result<()> {
        let schema = Arc::new(Schema::new(vec![
            Field::new("a", DataType::Float32, true),
            Field::new("b", DataType::Float64, true),
        ]));

        // define data.
        let batch = RecordBatch::try_new(
            schema.clone(),
            vec![
                Arc::new(Float32Array::from(vec![
                    Some(f32::NAN),
                    None,
                    None,
                    Some(f32::NAN),
                    Some(1.0_f32),
                    Some(1.0_f32),
                    Some(2.0_f32),
                    Some(3.0_f32),
                ])),
                Arc::new(Float64Array::from(vec![
                    Some(200.0_f64),
                    Some(20.0_f64),
                    Some(10.0_f64),
                    Some(100.0_f64),
                    Some(f64::NAN),
                    None,
                    None,
                    Some(f64::NAN),
                ])),
            ],
        )?;

        let sort_exec = Arc::new(SortExec::try_new(
            vec![
                PhysicalSortExpr {
                    expr: col("a"),
                    options: SortOptions {
                        descending: true,
                        nulls_first: true,
                    },
                },
                PhysicalSortExpr {
                    expr: col("b"),
                    options: SortOptions {
                        descending: false,
                        nulls_first: false,
                    },
                },
            ],
            Arc::new(MemoryExec::try_new(&vec![vec![batch]], schema, None)?),
            2,
        )?);

        assert_eq!(DataType::Float32, *sort_exec.schema().field(0).data_type());
        assert_eq!(DataType::Float64, *sort_exec.schema().field(1).data_type());

        let result: Vec<RecordBatch> = collect(sort_exec).await?;
        assert_eq!(result.len(), 1);

        let columns = result[0].columns();

        assert_eq!(DataType::Float32, *columns[0].data_type());
        assert_eq!(DataType::Float64, *columns[1].data_type());

        let a = as_primitive_array::<Float32Type>(&columns[0]);
        let b = as_primitive_array::<Float64Type>(&columns[1]);

        // convert result to strings to allow comparing to expected result containing NaN
        let result: Vec<(Option<String>, Option<String>)> = (0..result[0].num_rows())
            .map(|i| {
                let aval = if a.is_valid(i) {
                    Some(a.value(i).to_string())
                } else {
                    None
                };
                let bval = if b.is_valid(i) {
                    Some(b.value(i).to_string())
                } else {
                    None
                };
                (aval, bval)
            })
            .collect();

        let expected: Vec<(Option<String>, Option<String>)> = vec![
            (None, Some("10".to_owned())),
            (None, Some("20".to_owned())),
            (Some("NaN".to_owned()), Some("100".to_owned())),
            (Some("NaN".to_owned()), Some("200".to_owned())),
            (Some("3".to_owned()), Some("NaN".to_owned())),
            (Some("2".to_owned()), None),
            (Some("1".to_owned()), Some("NaN".to_owned())),
            (Some("1".to_owned()), None),
        ];

        assert_eq!(expected, result);

        Ok(())
    }
}<|MERGE_RESOLUTION|>--- conflicted
+++ resolved
@@ -141,18 +141,10 @@
     batches: &Vec<RecordBatch>,
     schema: &SchemaRef,
     expr: &[PhysicalSortExpr],
-<<<<<<< HEAD
-) -> ArrowResult<RecordBatch> {
-    if batches.is_empty() {
-        return RecordBatch::try_empty(schema.clone());
-    }
-
-=======
 ) -> ArrowResult<Option<RecordBatch>> {
     if batches.is_empty() {
         return Ok(None);
     }
->>>>>>> 57935a12
     // combine all record batches into one for each column
     let combined_batch = RecordBatch::try_new(
         schema.clone(),
