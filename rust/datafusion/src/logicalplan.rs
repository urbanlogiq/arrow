// Licensed to the Apache Software Foundation (ASF) under one
// or more contributor license agreements.  See the NOTICE file
// distributed with this work for additional information
// regarding copyright ownership.  The ASF licenses this file
// to you under the Apache License, Version 2.0 (the
// "License"); you may not use this file except in compliance
// with the License.  You may obtain a copy of the License at
//
//   http://www.apache.org/licenses/LICENSE-2.0
//
// Unless required by applicable law or agreed to in writing,
// software distributed under the License is distributed on an
// "AS IS" BASIS, WITHOUT WARRANTIES OR CONDITIONS OF ANY
// KIND, either express or implied.  See the License for the
// specific language governing permissions and limitations
// under the License.

//! This module provides a logical query plan enum that can describe queries. Logical query
//! plans can be created from a SQL statement or built programmatically via the Table API.
//!
//! Logical query plans can then be optimized and executed directly, or translated into
//! physical query plans and executed.

use std::fmt;

use arrow::datatypes::{DataType, Field, Schema};

use crate::datasource::csv::{CsvFile, CsvReadOptions};
use crate::datasource::parquet::ParquetTable;
use crate::datasource::TableProvider;
use crate::error::{ExecutionError, Result};
use crate::optimizer::utils;
use crate::sql::parser::FileType;
use arrow::record_batch::RecordBatch;

/// Enumeration of supported function types (Scalar and Aggregate)
#[derive(Debug, Clone)]
pub enum FunctionType {
    /// Simple function returning a value per DataFrame
    Scalar,
    /// Aggregate functions produce a value by sampling multiple DataFrames
    Aggregate,
}

/// Logical representation of a UDF (user-defined function)
#[derive(Debug, Clone)]
pub struct FunctionMeta {
    /// Function name
    name: String,
    /// Function arguments
    args: Vec<Field>,
    /// Function return type
    return_type: DataType,
    /// Function type (Scalar or Aggregate)
    function_type: FunctionType,
}

impl FunctionMeta {
    #[allow(missing_docs)]
    pub fn new(
        name: String,
        args: Vec<Field>,
        return_type: DataType,
        function_type: FunctionType,
    ) -> Self {
        FunctionMeta {
            name,
            args,
            return_type,
            function_type,
        }
    }
    /// Getter for the function name
    pub fn name(&self) -> &String {
        &self.name
    }
    /// Getter for the arg list
    pub fn args(&self) -> &Vec<Field> {
        &self.args
    }
    /// Getter for the `DataType` the function returns
    pub fn return_type(&self) -> &DataType {
        &self.return_type
    }
    /// Getter for the `FunctionType`
    pub fn function_type(&self) -> &FunctionType {
        &self.function_type
    }
}

/// Operators applied to expressions
#[derive(Debug, Clone, PartialEq, Eq)]
pub enum Operator {
    /// Expressions are equal
    Eq,
    /// Expressions are not equal
    NotEq,
    /// Left side is smaller than right side
    Lt,
    /// Left side is smaller or equal to right side
    LtEq,
    /// Left side is greater than right side
    Gt,
    /// Left side is greater or equal to right side
    GtEq,
    /// Addition
    Plus,
    /// Subtraction
    Minus,
    /// Multiplication operator, like `*`
    Multiply,
    /// Division operator, like `/`
    Divide,
    /// Remainder operator, like `%`
    Modulus,
    /// Contains operator, like `>]`
    Contains,
    /// Logical AND, like `&&`
    And,
    /// Logical OR, like `||`
    Or,
    /// Logical NOT, like `!`
    Not,
    /// Matches a wildcard pattern
    Like,
    /// Does not match a wildcard pattern
    NotLike,
}

/// ScalarValue enumeration
#[derive(Debug, Clone, PartialEq)]
pub enum ScalarValue {
    /// null value
    Null,
    /// true or false value
    Boolean(bool),
    /// 32bit float
    Float32(f32),
    /// 64bit float
    Float64(f64),
    /// signed 8bit int
    Int8(i8),
    /// signed 16bit int
    Int16(i16),
    /// signed 32bit int
    Int32(i32),
    /// signed 64bit int
    Int64(i64),
    /// unsigned 8bit int
    UInt8(u8),
    /// unsigned 16bit int
    UInt16(u16),
    /// unsigned 32bit int
    UInt32(u32),
    /// unsigned 64bit int
    UInt64(u64),
    /// utf-8 encoded string
    Utf8(String),
    /// List of scalars packed as a struct
    Struct(Vec<ScalarValue>),
}

impl ScalarValue {
    /// Getter for the `DataType` of the value
    pub fn get_datatype(&self) -> DataType {
        match *self {
            ScalarValue::Boolean(_) => DataType::Boolean,
            ScalarValue::UInt8(_) => DataType::UInt8,
            ScalarValue::UInt16(_) => DataType::UInt16,
            ScalarValue::UInt32(_) => DataType::UInt32,
            ScalarValue::UInt64(_) => DataType::UInt64,
            ScalarValue::Int8(_) => DataType::Int8,
            ScalarValue::Int16(_) => DataType::Int16,
            ScalarValue::Int32(_) => DataType::Int32,
            ScalarValue::Int64(_) => DataType::Int64,
            ScalarValue::Float32(_) => DataType::Float32,
            ScalarValue::Float64(_) => DataType::Float64,
            ScalarValue::Utf8(_) => DataType::Utf8,
            _ => panic!("Cannot treat {:?} as scalar value", self),
        }
    }
}

/// Relation expression
#[derive(Clone, PartialEq)]
pub enum Expr {
    /// An aliased expression
    Alias(Box<Expr>, String),
    /// index into a value within the row or complex value
    Column(usize),
    /// Reference to column by name
    UnresolvedColumn(String),
    /// literal value
    Literal(ScalarValue),
    /// binary expression e.g. "age > 21"
    BinaryExpr {
        /// Left-hand side of the expression
        left: Box<Expr>,
        /// The comparison operator
        op: Operator,
        /// Right-hand side of the expression
        right: Box<Expr>,
    },
    /// unary NOT
    Not(Box<Expr>),
    /// unary IS NOT NULL
    IsNotNull(Box<Expr>),
    /// unary IS NULL
    IsNull(Box<Expr>),
    /// cast a value to a different type
    Cast {
        /// The expression being cast
        expr: Box<Expr>,
        /// The `DataType` the expression will yield
        data_type: DataType,
    },
    /// sort expression
    Sort {
        /// The expression to sort on
        expr: Box<Expr>,
        /// The direction of the sort
        asc: bool,
    },
    /// scalar function
    ScalarFunction {
        /// Name of the function
        name: String,
        /// List of expressions to feed to the functions as arguments
        args: Vec<Expr>,
        /// The `DataType` the expression will yield
        return_type: DataType,
    },
    /// aggregate function
    AggregateFunction {
        /// Name of the function
        name: String,
        /// List of expressions to feed to the functions as arguments
        args: Vec<Expr>,
        /// The `DataType` the expression will yield
        return_type: DataType,
    },
    /// Wildcard
    Wildcard,
}

impl Expr {
    /// Find the `DataType` for the expression
    pub fn get_type(&self, schema: &Schema) -> Result<DataType> {
        match self {
            Expr::Alias(expr, _) => expr.get_type(schema),
            Expr::Column(n) => Ok(schema.field(*n).data_type().clone()),
            Expr::UnresolvedColumn(name) => {
                Ok(schema.field_with_name(&name)?.data_type().clone())
            }
            Expr::Literal(l) => Ok(l.get_datatype()),
            Expr::Cast { data_type, .. } => Ok(data_type.clone()),
            Expr::ScalarFunction { return_type, .. } => Ok(return_type.clone()),
            Expr::AggregateFunction { return_type, .. } => Ok(return_type.clone()),
            Expr::Not(_) => Ok(DataType::Boolean),
            Expr::IsNull(_) => Ok(DataType::Boolean),
            Expr::IsNotNull(_) => Ok(DataType::Boolean),
            Expr::BinaryExpr {
                ref left,
                ref right,
                ref op,
            } => match op {
                Operator::Not => Ok(DataType::Boolean),
                Operator::Like | Operator::NotLike => Ok(DataType::Boolean),
                Operator::Eq | Operator::NotEq => Ok(DataType::Boolean),
                Operator::Lt | Operator::LtEq => Ok(DataType::Boolean),
                Operator::Gt | Operator::GtEq => Ok(DataType::Boolean),
                Operator::And | Operator::Or => Ok(DataType::Boolean),
                Operator::Contains => Ok(DataType::Boolean),
                _ => {
                    let left_type = left.get_type(schema)?;
                    let right_type = right.get_type(schema)?;
                    utils::get_supertype(&left_type, &right_type)
                }
            },
            Expr::Sort { ref expr, .. } => expr.get_type(schema),
            Expr::Wildcard => Err(ExecutionError::General(
                "Wildcard expressions are not valid in a logical query plan".to_owned(),
            )),
        }
    }

    /// Perform a type cast on the expression value.
    ///
    /// Will `Err` if the type cast cannot be performed.
    pub fn cast_to(&self, cast_to_type: &DataType, schema: &Schema) -> Result<Expr> {
        let this_type = self.get_type(schema)?;
        if this_type == *cast_to_type {
            Ok(self.clone())
        } else if can_coerce_from(cast_to_type, &this_type) {
            Ok(Expr::Cast {
                expr: Box::new(self.clone()),
                data_type: cast_to_type.clone(),
            })
        } else {
            Err(ExecutionError::General(format!(
                "Cannot automatically convert {:?} to {:?}",
                this_type, cast_to_type
            )))
        }
    }

    /// Equal
    pub fn eq(&self, other: &Expr) -> Expr {
        Expr::BinaryExpr {
            left: Box::new(self.clone()),
            op: Operator::Eq,
            right: Box::new(other.clone()),
        }
    }

    /// Not equal
    pub fn not_eq(&self, other: &Expr) -> Expr {
        Expr::BinaryExpr {
            left: Box::new(self.clone()),
            op: Operator::NotEq,
            right: Box::new(other.clone()),
        }
    }

    /// Greater than
    pub fn gt(&self, other: &Expr) -> Expr {
        Expr::BinaryExpr {
            left: Box::new(self.clone()),
            op: Operator::Gt,
            right: Box::new(other.clone()),
        }
    }

    /// Greater than or equal to
    pub fn gt_eq(&self, other: &Expr) -> Expr {
        Expr::BinaryExpr {
            left: Box::new(self.clone()),
            op: Operator::GtEq,
            right: Box::new(other.clone()),
        }
    }

    /// Less than
    pub fn lt(&self, other: &Expr) -> Expr {
        Expr::BinaryExpr {
            left: Box::new(self.clone()),
            op: Operator::Lt,
            right: Box::new(other.clone()),
        }
    }

    /// Less than or equal to
    pub fn lt_eq(&self, other: &Expr) -> Expr {
        Expr::BinaryExpr {
            left: Box::new(self.clone()),
            op: Operator::LtEq,
            right: Box::new(other.clone()),
        }
    }

    /// Not
    pub fn not(&self) -> Expr {
        Expr::Not(Box::new(self.clone()))
    }

    /// Alias
    pub fn alias(&self, name: &str) -> Expr {
        Expr::Alias(Box::new(self.clone()), name.to_owned())
    }
}

/// Create a column expression based on a column index
pub fn col_index(index: usize) -> Expr {
    Expr::Column(index)
}

/// Create a column expression based on a column name
pub fn col(name: &str) -> Expr {
    Expr::UnresolvedColumn(name.to_owned())
}

/// Create a literal string expression
pub fn lit_str(str: &str) -> Expr {
    Expr::Literal(ScalarValue::Utf8(str.to_owned()))
}

/// Create an convenience function representing a unary scalar function
macro_rules! unary_math_expr {
    ($NAME:expr, $FUNC:ident) => {
        #[allow(missing_docs)]
        pub fn $FUNC(e: Expr) -> Expr {
            scalar_function($NAME, vec![e], DataType::Float64)
        }
    };
}

// generate methods for creating the supported unary math expressions
unary_math_expr!("sqrt", sqrt);
unary_math_expr!("sin", sin);
unary_math_expr!("cos", cos);
unary_math_expr!("tan", tan);
unary_math_expr!("asin", asin);
unary_math_expr!("acos", acos);
unary_math_expr!("atan", atan);
unary_math_expr!("floor", floor);
unary_math_expr!("ceil", ceil);
unary_math_expr!("round", round);
unary_math_expr!("trunc", trunc);
unary_math_expr!("abs", abs);
unary_math_expr!("signum", signum);
unary_math_expr!("exp", exp);
unary_math_expr!("log", ln);
unary_math_expr!("log2", log2);
unary_math_expr!("log10", log10);

/// Create an aggregate expression
pub fn aggregate_expr(name: &str, expr: Expr, return_type: DataType) -> Expr {
    Expr::AggregateFunction {
        name: name.to_owned(),
        args: vec![expr],
        return_type,
    }
}

/// Create an aggregate expression
pub fn scalar_function(name: &str, expr: Vec<Expr>, return_type: DataType) -> Expr {
    Expr::ScalarFunction {
        name: name.to_owned(),
        args: expr,
        return_type,
    }
}

impl fmt::Debug for Expr {
    fn fmt(&self, f: &mut fmt::Formatter) -> fmt::Result {
        match self {
            Expr::Alias(expr, alias) => write!(f, "{:?} AS {}", expr, alias),
            Expr::Column(i) => write!(f, "#{}", i),
            Expr::UnresolvedColumn(name) => write!(f, "#{}", name),
            Expr::Literal(v) => write!(f, "{:?}", v),
            Expr::Cast { expr, data_type } => {
                write!(f, "CAST({:?} AS {:?})", expr, data_type)
            }
            Expr::Not(expr) => write!(f, "NOT {:?}", expr),
            Expr::IsNull(expr) => write!(f, "{:?} IS NULL", expr),
            Expr::IsNotNull(expr) => write!(f, "{:?} IS NOT NULL", expr),
            Expr::BinaryExpr { left, op, right } => {
                write!(f, "{:?} {:?} {:?}", left, op, right)
            }
            Expr::Sort { expr, asc } => {
                if *asc {
                    write!(f, "{:?} ASC", expr)
                } else {
                    write!(f, "{:?} DESC", expr)
                }
            }
            Expr::ScalarFunction { name, ref args, .. } => {
                write!(f, "{}(", name)?;
                for i in 0..args.len() {
                    if i > 0 {
                        write!(f, ", ")?;
                    }
                    write!(f, "{:?}", args[i])?;
                }

                write!(f, ")")
            }
            Expr::AggregateFunction { name, ref args, .. } => {
                write!(f, "{}(", name)?;
                for i in 0..args.len() {
                    if i > 0 {
                        write!(f, ", ")?;
                    }
                    write!(f, "{:?}", args[i])?;
                }

                write!(f, ")")
            }
            Expr::Wildcard => write!(f, "*"),
        }
    }
}

/// The LogicalPlan represents different types of relations (such as Projection,
/// Selection, etc) and can be created by the SQL query planner and the DataFrame API.
#[derive(Clone)]
pub enum LogicalPlan {
    /// A Projection (essentially a SELECT with an expression list)
    Projection {
        /// The list of expressions
        expr: Vec<Expr>,
        /// The incoming logic plan
        input: Box<LogicalPlan>,
        /// The schema description
        schema: Box<Schema>,
    },
    /// A Selection (essentially a WHERE clause with a predicate expression)
    Selection {
        /// The expression
        expr: Expr,
        /// The incoming logic plan
        input: Box<LogicalPlan>,
    },
    /// Represents a list of aggregate expressions with optional grouping expressions
    Aggregate {
        /// The incoming logic plan
        input: Box<LogicalPlan>,
        /// Grouping expressions
        group_expr: Vec<Expr>,
        /// Aggregate expressions
        aggr_expr: Vec<Expr>,
        /// The schema description
        schema: Box<Schema>,
    },
    /// Represents a list of sort expressions to be applied to a relation
    Sort {
        /// The sort expressions
        expr: Vec<Expr>,
        /// The incoming logic plan
        input: Box<LogicalPlan>,
        /// The schema description
        schema: Box<Schema>,
    },
    /// A table scan against a table that has been registered on a context
    TableScan {
        /// The name of the schema
        schema_name: String,
        /// The name of the table
        table_name: String,
        /// The schema of the CSV file(s)
        table_schema: Box<Schema>,
        /// Optional column indices to use as a projection
        projection: Option<Vec<usize>>,
        /// The projected schema
        projected_schema: Box<Schema>,
    },
    /// A table scan against a vector of record batches
    InMemoryScan {
        /// Record batch partitions
        data: Vec<Vec<RecordBatch>>,
        /// The schema of the record batches
        schema: Box<Schema>,
        /// Optional column indices to use as a projection
        projection: Option<Vec<usize>>,
        /// The projected schema
        projected_schema: Box<Schema>,
    },
    /// A table scan against a Parquet data source
    ParquetScan {
        /// The path to the files
        path: String,
        /// The schema of the Parquet file(s)
        schema: Box<Schema>,
        /// Optional column indices to use as a projection
        projection: Option<Vec<usize>>,
        /// The projected schema
        projected_schema: Box<Schema>,
    },
    /// A table scan against a CSV data source
    CsvScan {
        /// The path to the files
        path: String,
        /// The underlying table schema
        schema: Box<Schema>,
        /// Whether the CSV file(s) have a header containing column names
        has_header: bool,
        /// An optional column delimiter. Defaults to `b','`
        delimiter: Option<u8>,
        /// Optional column indices to use as a projection
        projection: Option<Vec<usize>>,
        /// The projected schema
        projected_schema: Box<Schema>,
    },
    /// An empty relation with an empty schema
    EmptyRelation {
        /// The schema description
        schema: Box<Schema>,
    },
    /// Represents the maximum number of records to return
    Limit {
        /// The expression
        expr: Expr,
        /// The logical plan
        input: Box<LogicalPlan>,
        /// The schema description
        schema: Box<Schema>,
    },
    /// Represents a create external table expression.
    CreateExternalTable {
        /// The table schema
        schema: Box<Schema>,
        /// The table name
        name: String,
        /// The physical location
        location: String,
        /// The file type of physical file
        file_type: FileType,
        /// Whether the CSV file contains a header
        has_header: bool,
    },
}

impl LogicalPlan {
    /// Get a reference to the logical plan's schema
    pub fn schema(&self) -> &Box<Schema> {
        match self {
            LogicalPlan::EmptyRelation { schema } => &schema,
            LogicalPlan::InMemoryScan {
                projected_schema, ..
            } => &projected_schema,
            LogicalPlan::CsvScan {
                projected_schema, ..
            } => &projected_schema,
            LogicalPlan::ParquetScan {
                projected_schema, ..
            } => &projected_schema,
            LogicalPlan::TableScan {
                projected_schema, ..
            } => &projected_schema,
            LogicalPlan::Projection { schema, .. } => &schema,
            LogicalPlan::Selection { input, .. } => input.schema(),
            LogicalPlan::Aggregate { schema, .. } => &schema,
            LogicalPlan::Sort { schema, .. } => &schema,
            LogicalPlan::Limit { schema, .. } => &schema,
            LogicalPlan::CreateExternalTable { schema, .. } => &schema,
        }
    }
}

impl LogicalPlan {
    fn fmt_with_indent(&self, f: &mut fmt::Formatter, indent: usize) -> fmt::Result {
        if indent > 0 {
            writeln!(f)?;
            for _ in 0..indent {
                write!(f, "  ")?;
            }
        }
        match *self {
            LogicalPlan::EmptyRelation { .. } => write!(f, "EmptyRelation"),
            LogicalPlan::TableScan {
                ref table_name,
                ref projection,
                ..
            } => write!(f, "TableScan: {} projection={:?}", table_name, projection),
            LogicalPlan::InMemoryScan { ref projection, .. } => {
                write!(f, "InMemoryScan: projection={:?}", projection)
            }
            LogicalPlan::CsvScan {
                ref path,
                ref projection,
                ..
            } => write!(f, "CsvScan: {} projection={:?}", path, projection),
            LogicalPlan::ParquetScan {
                ref path,
                ref projection,
                ..
            } => write!(f, "ParquetScan: {} projection={:?}", path, projection),
            LogicalPlan::Projection {
                ref expr,
                ref input,
                ..
            } => {
                write!(f, "Projection: ")?;
                for i in 0..expr.len() {
                    if i > 0 {
                        write!(f, ", ")?;
                    }
                    write!(f, "{:?}", expr[i])?;
                }
                input.fmt_with_indent(f, indent + 1)
            }
            LogicalPlan::Selection {
                ref expr,
                ref input,
                ..
            } => {
                write!(f, "Selection: {:?}", expr)?;
                input.fmt_with_indent(f, indent + 1)
            }
            LogicalPlan::Aggregate {
                ref input,
                ref group_expr,
                ref aggr_expr,
                ..
            } => {
                write!(
                    f,
                    "Aggregate: groupBy=[{:?}], aggr=[{:?}]",
                    group_expr, aggr_expr
                )?;
                input.fmt_with_indent(f, indent + 1)
            }
            LogicalPlan::Sort {
                ref input,
                ref expr,
                ..
            } => {
                write!(f, "Sort: ")?;
                for i in 0..expr.len() {
                    if i > 0 {
                        write!(f, ", ")?;
                    }
                    write!(f, "{:?}", expr[i])?;
                }
                input.fmt_with_indent(f, indent + 1)
            }
            LogicalPlan::Limit {
                ref input,
                ref expr,
                ..
            } => {
                write!(f, "Limit: {:?}", expr)?;
                input.fmt_with_indent(f, indent + 1)
            }
            LogicalPlan::CreateExternalTable { ref name, .. } => {
                write!(f, "CreateExternalTable: {:?}", name)
            }
        }
    }
}

impl fmt::Debug for LogicalPlan {
    fn fmt(&self, f: &mut fmt::Formatter) -> fmt::Result {
        self.fmt_with_indent(f, 0)
    }
}

/// Verify a given type cast can be performed
pub fn can_coerce_from(type_into: &DataType, type_from: &DataType) -> bool {
    use self::DataType::*;
    match type_into {
        Int8 => match type_from {
            Int8 => true,
            _ => false,
        },
        Int16 => match type_from {
            Int8 | Int16 | UInt8 => true,
            _ => false,
        },
        Int32 => match type_from {
            Int8 | Int16 | Int32 | UInt8 | UInt16 => true,
            _ => false,
        },
        Int64 => match type_from {
            Int8 | Int16 | Int32 | Int64 | UInt8 | UInt16 | UInt32 => true,
            _ => false,
        },
        UInt8 => match type_from {
            UInt8 => true,
            _ => false,
        },
        UInt16 => match type_from {
            UInt8 | UInt16 => true,
            _ => false,
        },
        UInt32 => match type_from {
            UInt8 | UInt16 | UInt32 => true,
            _ => false,
        },
        UInt64 => match type_from {
            UInt8 | UInt16 | UInt32 | UInt64 => true,
            _ => false,
        },
        Float32 => match type_from {
            Int8 | Int16 | Int32 | Int64 => true,
            UInt8 | UInt16 | UInt32 | UInt64 => true,
            Float32 => true,
            _ => false,
        },
        Float64 => match type_from {
            Int8 | Int16 | Int32 | Int64 => true,
            UInt8 | UInt16 | UInt32 | UInt64 => true,
            Float32 | Float64 => true,
            _ => false,
        },
        Utf8 => true,
        _ => false,
    }
}

/// Builder for logical plans
pub struct LogicalPlanBuilder {
    plan: LogicalPlan,
}

impl LogicalPlanBuilder {
    /// Create a builder from an existing plan
    pub fn from(plan: &LogicalPlan) -> Self {
        Self { plan: plan.clone() }
    }

    /// Create an empty relation
    pub fn empty() -> Self {
        Self::from(&LogicalPlan::EmptyRelation {
            schema: Box::new(Schema::empty()),
        })
    }

    /// Scan a CSV data source
    pub fn scan_csv(
        path: &str,
        options: CsvReadOptions,
        projection: Option<Vec<usize>>,
    ) -> Result<Self> {
        let has_header = options.has_header;
        let delimiter = options.delimiter;
        let schema: Schema = match options.schema {
            Some(s) => s.to_owned(),
            None => CsvFile::try_new(path, options)?
                .schema()
                .as_ref()
                .to_owned(),
        };

        let projected_schema = Box::new(
            projection
                .clone()
                .map(|p| {
                    Schema::new(p.iter().map(|i| schema.field(*i).clone()).collect())
                })
                .or(Some(schema.clone()))
                .unwrap(),
        );

        Ok(Self::from(&LogicalPlan::CsvScan {
            path: path.to_owned(),
            schema: Box::new(schema),
            has_header: has_header,
            delimiter: Some(delimiter),
            projection,
            projected_schema,
        }))
    }

    /// Scan a Parquet data source
    pub fn scan_parquet(path: &str, projection: Option<Vec<usize>>) -> Result<Self> {
        let p = ParquetTable::try_new(path)?;
        let schema = p.schema().as_ref().to_owned();
        let projected_schema = projection
            .clone()
            .map(|p| Schema::new(p.iter().map(|i| schema.field(*i).clone()).collect()));
        Ok(Self::from(&LogicalPlan::ParquetScan {
            path: path.to_owned(),
            schema: Box::new(schema.clone()),
            projection,
            projected_schema: Box::new(
                projected_schema.or(Some(schema.clone())).unwrap(),
            ),
        }))
    }

    /// Scan a data source
    pub fn scan(
        schema_name: &str,
        table_name: &str,
        table_schema: &Schema,
        projection: Option<Vec<usize>>,
    ) -> Result<Self> {
        let projected_schema = projection.clone().map(|p| {
            Schema::new(p.iter().map(|i| table_schema.field(*i).clone()).collect())
        });
        Ok(Self::from(&LogicalPlan::TableScan {
            schema_name: schema_name.to_owned(),
            table_name: table_name.to_owned(),
            table_schema: Box::new(table_schema.clone()),
            projected_schema: Box::new(
                projected_schema.or(Some(table_schema.clone())).unwrap(),
            ),
            projection,
        }))
    }

    /// Apply a projection
    pub fn project(&self, expr: Vec<Expr>) -> Result<Self> {
        let input_schema = self.plan.schema();
        let projected_expr = if expr.contains(&Expr::Wildcard) {
            let mut expr_vec = vec![];
            (0..expr.len()).for_each(|i| match &expr[i] {
                Expr::Wildcard => {
                    (0..input_schema.fields().len())
                        .for_each(|i| expr_vec.push(col_index(i).clone()));
                }
                _ => expr_vec.push(expr[i].clone()),
            });
            expr_vec
        } else {
            expr.clone()
        };

        let schema = Schema::new(utils::exprlist_to_fields(
            &projected_expr,
            input_schema.as_ref(),
        )?);

        Ok(Self::from(&LogicalPlan::Projection {
            expr: projected_expr,
            input: Box::new(self.plan.clone()),
            schema: Box::new(schema),
        }))
    }

    /// Apply a filter
    pub fn filter(&self, expr: Expr) -> Result<Self> {
        Ok(Self::from(&LogicalPlan::Selection {
            expr,
            input: Box::new(self.plan.clone()),
        }))
    }

    /// Apply a limit
    pub fn limit(&self, expr: Expr) -> Result<Self> {
        Ok(Self::from(&LogicalPlan::Limit {
            expr,
            input: Box::new(self.plan.clone()),
            schema: self.plan.schema().clone(),
        }))
    }

    /// Apply a sort
    pub fn sort(&self, expr: Vec<Expr>) -> Result<Self> {
        Ok(Self::from(&LogicalPlan::Sort {
            expr,
            input: Box::new(self.plan.clone()),
            schema: self.plan.schema().clone(),
        }))
    }

    /// Apply an aggregate
    pub fn aggregate(&self, group_expr: Vec<Expr>, aggr_expr: Vec<Expr>) -> Result<Self> {
        let mut all_fields: Vec<Expr> = group_expr.clone();
        aggr_expr.iter().for_each(|x| all_fields.push(x.clone()));

        let aggr_schema =
            Schema::new(utils::exprlist_to_fields(&all_fields, self.plan.schema())?);

        Ok(Self::from(&LogicalPlan::Aggregate {
            input: Box::new(self.plan.clone()),
            group_expr,
            aggr_expr,
            schema: Box::new(aggr_schema),
        }))
    }

    /// Build the plan
    pub fn build(&self) -> Result<LogicalPlan> {
        Ok(self.plan.clone())
    }
}

#[cfg(test)]
mod tests {
    use super::*;

    #[test]
    fn plan_builder_simple() -> Result<()> {
        let plan = LogicalPlanBuilder::scan(
            "default",
            "employee.csv",
            &employee_schema(),
            Some(vec![0, 3]),
        )?
        .filter(col("state").eq(&lit_str("CO")))?
        .project(vec![col("id")])?
        .build()?;

        let expected = "Projection: #id\
        \n  Selection: #state Eq Utf8(\"CO\")\
        \n    TableScan: employee.csv projection=Some([0, 3])";

        assert_eq!(expected, format!("{:?}", plan));

        Ok(())
    }

    #[test]
    fn plan_builder_csv() -> Result<()> {
        let plan = LogicalPlanBuilder::scan_csv(
            "employee.csv",
            CsvReadOptions::new().schema(&employee_schema()),
            Some(vec![0, 3]),
        )?
        .filter(col("state").eq(&lit_str("CO")))?
        .project(vec![col("id")])?
        .build()?;

        let expected = "Projection: #id\
<<<<<<< HEAD
                        \n  Selection: #state Eq Utf8(\"CO\")\
                        \n    TableScan: employee.csv projection=Some([0, 3])";
=======
        \n  Selection: #state Eq Utf8(\"CO\")\
        \n    CsvScan: employee.csv projection=Some([0, 3])";
>>>>>>> 3533e01d

        assert_eq!(expected, format!("{:?}", plan));

        Ok(())
    }

    #[test]
    fn plan_builder_aggregate() -> Result<()> {
        let plan = LogicalPlanBuilder::scan(
            "default",
            "employee.csv",
            &employee_schema(),
            Some(vec![3, 4]),
        )?
        .aggregate(
            vec![col("state")],
            vec![aggregate_expr("SUM", col("salary"), DataType::Int32)
                .alias("total_salary")],
        )?
        .project(vec![col("state"), col("total_salary")])?
        .build()?;

        let expected = "Projection: #state, #total_salary\
             \n  Aggregate: groupBy=[[#state]], aggr=[[SUM(#salary) AS total_salary]]\
             \n    TableScan: employee.csv projection=Some([3, 4])";

        assert_eq!(expected, format!("{:?}", plan));

        Ok(())
    }

    fn employee_schema() -> Schema {
        Schema::new(vec![
            Field::new("id", DataType::Int32, false),
            Field::new("first_name", DataType::Utf8, false),
            Field::new("last_name", DataType::Utf8, false),
            Field::new("state", DataType::Utf8, false),
            Field::new("salary", DataType::Int32, false),
        ])
    }
}<|MERGE_RESOLUTION|>--- conflicted
+++ resolved
@@ -984,13 +984,8 @@
         .build()?;
 
         let expected = "Projection: #id\
-<<<<<<< HEAD
-                        \n  Selection: #state Eq Utf8(\"CO\")\
-                        \n    TableScan: employee.csv projection=Some([0, 3])";
-=======
         \n  Selection: #state Eq Utf8(\"CO\")\
         \n    CsvScan: employee.csv projection=Some([0, 3])";
->>>>>>> 3533e01d
 
         assert_eq!(expected, format!("{:?}", plan));
 
